--- conflicted
+++ resolved
@@ -15,12 +15,8 @@
     def set_config_femnist(self, cfg):
         backup_cfg = cfg.clone()
 
-<<<<<<< HEAD
-        cfg.use_gpu = False
-=======
         import torch
         cfg.use_gpu = torch.cuda.is_available()
->>>>>>> baa87c3b
         cfg.eval.freq = 10
         cfg.eval.metrics = ['acc', 'loss_regular']
 
