--- conflicted
+++ resolved
@@ -1,11 +1,9 @@
 # Copyright (c) Alibaba, Inc. and its affiliates.
 
-import argparse
-<<<<<<< HEAD
+
 import os
-=======
-import os 
->>>>>>> feb8120f
+
+
 import sys
 import unittest
 
@@ -46,12 +44,7 @@
                                    args.pattern, args.list_tests)
     if not args.list_tests:
         res = runner.run(test_suite)
-<<<<<<< HEAD
-        if len(res.failures) > 0:
-=======
-        if not res.wasSuccessful():
->>>>>>> feb8120f
-            exit(1)
+
 
 
 if __name__ == '__main__':
