--- conflicted
+++ resolved
@@ -3,9 +3,15 @@
 
 
 ### 2022
-| Title | Venue | Link | 
-| --- | --- | --- | 
-<<<<<<< HEAD
+| Title | Venue | Link |
+| --- | --- | --- |
+| FedPrompt: Communication-Efficient and Privacy Preserving Prompt Tuning in Federated Learning | arXiv | [pdf](https://arxiv.org/pdf/2208.12268.pdf) |
+| Fair NLP Models with Differentially Private Text Encoders | arXiv | [pdf](https://arxiv.org/pdf/2205.06135.pdf), [code](https://github.com/saist1993/DPNLP) |
+| FedQAS: Privacy-aware Machine Reading Comprehension with Federated Learning | arXiv | [pdf](https://arxiv.org/pdf/2202.04742.pdf), [code](https://github.com/aitmlouk/FEDn-client-FedQAS-tf) |
+| Backdoor Attacks in Federated Learning by Rare Embeddings and Gradient Ensembling | EMNLP | [pdf](https://arxiv.org/pdf/2204.14017.pdf) |
+| Dim-Krum: Backdoor-Resistant Federated Learning for NLP with Dimension-wise Krum-Based Aggregation | EMNLP Findings | [pdf](https://arxiv.org/pdf/2210.06894.pdf) |
+| Federated Continual Learning for Text Classification via Selective Inter-client Transfer | EMNLP Findings | [pdf](https://arxiv.org/pdf/2210.06101.pdf), [code](https://github.com/RaiPranav/FCL-FedSeIT) |
+| Recovering Private Text in Federated Learning of Language Models | NeurIPS | [pdf](https://openreview.net/pdf?id=dqgzfhHd2-), [code](https://github.com/Princeton-SysML/FILM) |
 | Federated Learning with Noisy User Feedback | NAACL | [pdf](https://aclanthology.org/2022.naacl-main.196.pdf) |
 | Training Mixed-Domain Translation Models via Federated Learning | NAACL | [pdf](https://aclanthology.org/2022.naacl-main.186.pdf) |
 | Pretrained Models for Multilingual Federated Learning| NAACL | [pdf](https://arxiv.org/pdf/2206.02291.pdf), [code](https://github.com/orionw/Multilingual-Federated-Learning) |
@@ -17,50 +23,35 @@
 | Federated Non-negative Matrix Factorization for Short Texts Topic Modeling with Mutual Information | IJCNN | [pdf](https://arxiv.org/pdf/2205.13300.pdf) |
 | Federated Split BERT for Heterogeneous Text Classification | IJCNN | [pdf](https://arxiv.org/pdf/2205.13299.pdf) |
 | Federated Learning for Violence Incident Prediction in a Simulated Cross-institutional Psychiatric Setting | Expert Systems with Applications | [pdf](https://arxiv.org/pdf/2205.10234.pdf) |
-=======
->>>>>>> c4988f36
 | FedBERT: When Federated Learning Meets Pre-Training | TIST | [pdf](https://dl.acm.org/doi/pdf/10.1145/3510033) |
 | FedKC: Federated Knowledge Composition for Multilingual Natural Language Understanding | WWW | [pdf](https://dl.acm.org/doi/pdf/10.1145/3485447.3511988) |
 
 
 ### 2021
-| Title | Venue | Link | 
-| --- | --- | --- | 
+| Title | Venue | Link |
+| --- | --- | --- |
 | FedMatch: Federated Learning Over Heterogeneous Question Answering Data | CIKM | [pdf](https://dl.acm.org/doi/pdf/10.1145/3459637.3482345), [code](https://github.com/Chriskuei/FedMatch) |
-<<<<<<< HEAD
 | Federated Chinese Word Segmentation with Global Character Associations | ACL Findings | [pdf](https://aclanthology.org/2021.findings-acl.376.pdf), [code](https://github.com/cuhksz-nlp/GCASeg) |
 | Improving Federated Learning for Aspect-based Sentiment Analysis via Topic Memories | EMNLP | [pdf](https://aclanthology.org/2021.emnlp-main.321.pdf), [code](https://github.com/cuhksz-nlp/ASA-TM) |
 | A Secure and Efficient Federated Learning Framework for NLP | EMNLP | [pdf](https://aclanthology.org/2021.emnlp-main.606.pdf) |
 | Distantly Supervised Relation Extraction in Federated Settings | EMNLP Findings | [pdf](https://aclanthology.org/2021.findings-emnlp.52.pdf), [code](https://github.com/DianboWork/FedDS) |
-=======
-| Federated Chinese Word Segmentation with Global Character Associations | ACL | [pdf](https://aclanthology.org/2021.findings-acl.376.pdf), [code](https://github.com/cuhksz-nlp/GCASeg) |
-| Improving Federated Learning for Aspect-based Sentiment Analysis via Topic Memories | EMNLP | [pdf](https://aclanthology.org/2021.emnlp-main.321.pdf), [code](https://github.com/cuhksz-nlp/ASA-TM) |
-| A Secure and Efficient Federated Learning Framework for NLP | EMNLP | [pdf](https://aclanthology.org/2021.emnlp-main.606.pdf) |
-| Distantly Supervised Relation Extraction in Federated Settings | EMNLP | [pdf](https://aclanthology.org/2021.findings-emnlp.52.pdf), [code](https://github.com/DianboWork/FedDS) |
-| FedNLP: Benchmarking Federated Learning Methods for Natural Language Processing Tasks | arXiv | [pdf](https://arxiv.org/pdf/2104.08815.pdf), [code](https://github.com/FedML-AI/FedNLP) |
->>>>>>> c4988f36
 | Scaling Federated Learning for Fine-tuning of Large Language Models | arXiv | [pdf](https://arxiv.org/pdf/2102.00875.pdf) |
 
 
 ### 2020
-| Title | Venue | Link | 
-| --- | --- | --- | 
-<<<<<<< HEAD
+| Title | Venue | Link |
+| --- | --- | --- |
 | FedED: Federated Learning via Ensemble Distillation for Medical Relation Extraction | EMNLP | [pdf](https://aclanthology.org/2020.emnlp-main.165.pdf) |
 | Empirical Studies of Institutional Federated Learning For Natural Language Processing | EMNLP Findings | [pdf](https://aclanthology.org/2020.findings-emnlp.55.pdf) |
 | Federated Learning for Spoken Language Understanding | COLING | [pdf](https://aclanthology.org/2020.coling-main.310.pdf) |
-=======
-| Empirical Studies of Institutional Federated Learning For Natural Language Processing | EMNLP | [pdf](https://aclanthology.org/2020.findings-emnlp.55.pdf) |
-| FedED: Federated Learning via Ensemble Distillation for Medical Relation Extraction | EMNLP | [pdf](https://aclanthology.org/2020.emnlp-main.165.pdf) |
->>>>>>> c4988f36
 | FedNER: Privacy-preserving Medical Named Entity Recognition with Federated Learning | arXiv | [pdf](https://arxiv.org/pdf/2003.09288.pdf) |
 | Federated Pretraining and Fine Tuning of BERT Using Clinical Notes from Multiple Silos | arXiv | [pdf](https://arxiv.org/pdf/2002.08562.pdf) |
 | Pretraining Federated Text Models for Next Word Prediction | arXiv | [pdf](https://arxiv.org/pdf/2005.04828.pdf), [code](https://github.com/federated-learning-experiments/fl-text-models) |
 
 
 ### 2019
-| Title | Venue | Link | 
-| --- | --- | --- | 
+| Title | Venue | Link |
+| --- | --- | --- |
 | Federated Learning of N-gram Language Models | CoNLL | [pdf](https://arxiv.org/pdf/1910.03432.pdf) |
 | Learning Private Neural Language Modeling with Attentive Aggregation | IJCNN | [pdf](https://arxiv.org/pdf/1812.07108.pdf) |
 | Federated Learning Of Out-Of-Vocabulary Words | arXiv | [pdf](https://arxiv.org/pdf/1903.10635.pdf) |
@@ -68,7 +59,7 @@
 
 
 ### 2018
-| Title | Venue | Link |  
-| --- | --- | --- | 
+| Title | Venue | Link |
+| --- | --- | --- |
 | Federated Learning for Mobile Keyboard Prediction | arXiv | [pdf](https://arxiv.org/pdf/1811.03604.pdf) |
 | Applied Federated Learning: Improving Google Keyboard Query Suggestions | arXiv | [pdf](https://arxiv.org/pdf/1812.02903.pdf) |