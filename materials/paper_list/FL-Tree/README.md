<<<<<<< HEAD
<<<<<<< HEAD
# Federated Database

# 2022
| Title    | Venue | Link                                        |
| -------- |-------|---------------------------------------------|
 | Federated Boosted Decision Trees with Differential Privacy | arxiv | [pdf](https://arxiv.org/pdf/2210.02910.pdf) |
 
# 2021
| Title | Venue                                                  | Link | 
| --- |--------------------------------------------------------| --- |
 | Large-Scale Secure XGB for Vertical Federated Learning | CIKM                                                   | [pdf](https://arxiv.org/pdf/2005.08479.pdf) |
 | SecureBoost: A Lossless Federated Learning Framework | IEEE Intelligent Systems                               | [pdf](https://arxiv.org/pdf/1901.08755.pdf) |
 | An Efficient Learning Framework For Federated XGBoost Using Secret Sharing And Distributed Optimization | ACM Transactions on Intelligent Systems and Technology | [pdf](https://arxiv.org/pdf/2105.05717.pdf) |

# 2020 
| Title | Venue | Link | 
| --- |-------| --- |
| Practical federated gradient boosting decision trees | AAAI  | [pdf](https://arxiv.org/pdf/1911.04206.pdf) | 
| FederBoost: Private federated learning for GBDT | arxiv | [pdf](https://arxiv.org/pdf/2011.02796.pdf) |
|Privacy Preserving Vertical Federated Learning for Tree-based Models | VLDB  | [pdf](http://www.vldb.org/pvldb/vol13/p2090-wu.pdf)|
=======
# Federated Learning for Tree
=======
## Federated Learning for Tree-based Models
>>>>>>> 17d0b015
This list is constantly being updated. Feel free to contribute!

### 2022
| Title    | Venue | Link                                                                                                                                |
| -------- |-------|---------------------------------------------------------------------------------------------------------|
|OpBoost: A Vertical Federated Tree Boosting Framework Based on Order-Preserving Desensitization| arxiv   | [pdf](https://arxiv.org/pdf/2210.01318.pdf), [code](https://github.com/alibaba-edu/mpc4j/tree/main/mpc4j-sml-opboost) |
|Federated Boosted Decision Trees with Differential Privacy| arxiv | [pdf](https://arxiv.org/pdf/2210.02910.pdf) |
 
### 2021
| Title | Venue                                                  | Link                                                                                          | 
| --- |--------------------------------------------------------|-----------------------------------------------------------------------------------------------|
 | Large-Scale Secure XGB for Vertical Federated Learning | CIKM                                                   | [pdf](https://arxiv.org/pdf/2005.08479.pdf), [code](https://github.com/secretflow/secretflow) |
 | SecureBoost: A Lossless Federated Learning Framework | IEEE Intelligent Systems                               | [pdf](https://arxiv.org/pdf/1901.08755.pdf), [code](https://github.com/FederatedAI/FATE)                                         |
 | An Efficient Learning Framework For Federated XGBoost Using Secret Sharing And Distributed Optimization | ACM Transactions on Intelligent Systems and Technology | [pdf](https://arxiv.org/pdf/2105.05717.pdf)                                                   |

### 2020 
| Title                                                                  | Venue | Link | 
|------------------------------------------------------------------------|-------| --- |
| Practical federated gradient boosting decision trees                   | AAAI  | [pdf](https://arxiv.org/pdf/1911.04206.pdf) | 
| FederBoost: Private federated learning for GBDT                        | arxiv | [pdf](https://arxiv.org/pdf/2011.02796.pdf) |
| Privacy Preserving Vertical Federated Learning for Tree-based Models   | VLDB  | [pdf](http://www.vldb.org/pvldb/vol13/p2090-wu.pdf)|
| Adaptive histogram-based gradient boosted trees for federated learning | arxiv |[pdf](https://arxiv.org/pdf/2012.06670.pdf)|

### 2019
| Title | Venue | Link    | 
| --- |-------|---------|
|SecureGBM: Secure Multi-Party Gradient Boosting|IEEE International Conference on Big Data| [pdf](https://arxiv.org/pdf/1911.11997.pdf)|
<<<<<<< HEAD
>>>>>>> 99a4c2bb06fb741b66ac5cfdf562f51be19ada66
=======
>>>>>>> 17d0b015
<|MERGE_RESOLUTION|>--- conflicted
+++ resolved
@@ -1,30 +1,6 @@
-<<<<<<< HEAD
-<<<<<<< HEAD
-# Federated Database
 
-# 2022
-| Title    | Venue | Link                                        |
-| -------- |-------|---------------------------------------------|
- | Federated Boosted Decision Trees with Differential Privacy | arxiv | [pdf](https://arxiv.org/pdf/2210.02910.pdf) |
- 
-# 2021
-| Title | Venue                                                  | Link | 
-| --- |--------------------------------------------------------| --- |
- | Large-Scale Secure XGB for Vertical Federated Learning | CIKM                                                   | [pdf](https://arxiv.org/pdf/2005.08479.pdf) |
- | SecureBoost: A Lossless Federated Learning Framework | IEEE Intelligent Systems                               | [pdf](https://arxiv.org/pdf/1901.08755.pdf) |
- | An Efficient Learning Framework For Federated XGBoost Using Secret Sharing And Distributed Optimization | ACM Transactions on Intelligent Systems and Technology | [pdf](https://arxiv.org/pdf/2105.05717.pdf) |
+## Federated Learning for Tree-based Models
 
-# 2020 
-| Title | Venue | Link | 
-| --- |-------| --- |
-| Practical federated gradient boosting decision trees | AAAI  | [pdf](https://arxiv.org/pdf/1911.04206.pdf) | 
-| FederBoost: Private federated learning for GBDT | arxiv | [pdf](https://arxiv.org/pdf/2011.02796.pdf) |
-|Privacy Preserving Vertical Federated Learning for Tree-based Models | VLDB  | [pdf](http://www.vldb.org/pvldb/vol13/p2090-wu.pdf)|
-=======
-# Federated Learning for Tree
-=======
-## Federated Learning for Tree-based Models
->>>>>>> 17d0b015
 This list is constantly being updated. Feel free to contribute!
 
 ### 2022
@@ -52,7 +28,3 @@
 | Title | Venue | Link    | 
 | --- |-------|---------|
 |SecureGBM: Secure Multi-Party Gradient Boosting|IEEE International Conference on Big Data| [pdf](https://arxiv.org/pdf/1911.11997.pdf)|
-<<<<<<< HEAD
->>>>>>> 99a4c2bb06fb741b66ac5cfdf562f51be19ada66
-=======
->>>>>>> 17d0b015
