import ConfigSpace as CS
from yacs.config import CfgNode as CN
from fedhpob.benchmarks import TabularBenchmark
from fedhpob.benchmarks import RawBenchmark
from fedhpob.benchmarks import SurrogateBenchmark

fhb_cfg = CN()


def get_cs(dname, model, mode, alg='avg'):
    # raw and surrogate are ONLY FOR NIPS2022
    configuration_space = CS.ConfigurationSpace()
    fidelity_space = CS.ConfigurationSpace()
    # configuration_space
    if dname in ['cora', 'citeseer', 'pubmed']:
        # GNN tabular, raw and surrogate
        fidelity_space.add_hyperparameter(
            CS.CategoricalHyperparameter('round',
                                         choices=[x for x in range(500)]))
        fidelity_space.add_hyperparameter(
            CS.CategoricalHyperparameter('sample_rate',
                                         choices=[0.2, 0.4, 0.6, 0.8, 1.0]))
        if mode == 'tabular':
            configuration_space.add_hyperparameter(
                CS.CategoricalHyperparameter('lr',
                                             choices=[
                                                 0.01, 0.01668, 0.02783,
                                                 0.04642, 0.07743, 0.12915,
                                                 0.21544, 0.35938, 0.59948, 1.0
                                             ]))
            configuration_space.add_hyperparameter(
                CS.CategoricalHyperparameter('wd',
                                             choices=[0.0, 0.001, 0.01, 0.1]))
            configuration_space.add_hyperparameter(
                CS.CategoricalHyperparameter('dropout', choices=[0.0, 0.5]))
            if alg == 'avg':
                configuration_space.add_hyperparameter(
                    CS.CategoricalHyperparameter(
                        'step', choices=[1, 2, 3, 4, 5, 6, 7, 8]))
            else:
                configuration_space.add_hyperparameter(
                    CS.CategoricalHyperparameter('step', choices=[1]))
                configuration_space.add_hyperparameter(
                    CS.CategoricalHyperparameter('lrserver',
                                                 choices=[0.1, 0.5, 1.0]))
                configuration_space.add_hyperparameter(
                    CS.CategoricalHyperparameter('momentumsserver',
                                                 choices=[0.0, 0.9]))
        elif mode in ['surrogate', 'raw']:
            configuration_space.add_hyperparameter(
                CS.UniformFloatHyperparameter('lr',
                                              lower=1e-2,
                                              upper=1.0,
                                              log=True))
            configuration_space.add_hyperparameter(
                CS.CategoricalHyperparameter('wd',
                                             choices=[0.0, 0.001, 0.01, 0.1]))
            configuration_space.add_hyperparameter(
                CS.UniformFloatHyperparameter('dropout', lower=.0, upper=.5))
            if alg == 'avg':
                configuration_space.add_hyperparameter(
                    CS.CategoricalHyperparameter(
                        'step', choices=[1, 2, 3, 4, 5, 6, 7, 8]))
            else:
                configuration_space.add_hyperparameter(
                    CS.CategoricalHyperparameter('step', choices=[1]))
                configuration_space.add_hyperparameter(
                    CS.UniformFloatHyperparameter('lrserver',
                                                  lower=1e-1,
                                                  upper=1.0,
                                                  log=True))
                configuration_space.add_hyperparameter(
                    CS.UniformFloatHyperparameter('momentumsserver',
                                                  lower=0.0,
                                                  upper=1.0))

    elif dname in [
            '10101@openml', '53@openml', '146818@openml', '146821@openml', '9952@openml', '146822@openml', '31@openml', '3917@openml'
    ]:
        # Openml tabular, raw and surrogate
        fidelity_space.add_hyperparameter(
            CS.CategoricalHyperparameter('round',
                                         choices=[x for x in range(250)]))
        fidelity_space.add_hyperparameter(
            CS.CategoricalHyperparameter('sample_rate',
                                         choices=[0.2, 0.4, 0.6, 0.8, 1.0]))
        if model == 'lr':
            if mode == 'tabular':
                configuration_space.add_hyperparameter(
                    CS.CategoricalHyperparameter(
                        'lr', choices=[0.00001, 0.0001, 0.001, 0.01, 0.1,
                                       1.0]))
                configuration_space.add_hyperparameter(
                    CS.CategoricalHyperparameter(
                        'wd', choices=[0.0, 0.001, 0.01, 0.1]))
                configuration_space.add_hyperparameter(
<<<<<<< HEAD
                    CS.CategoricalHyperparameter(
                        'batch', choices=[8, 16, 32, 64, 128, 256]))
=======
                    CS.CategoricalHyperparameter('batch_size',
                                                 choices=[8, 16, 32, 64, 128, 256]))
>>>>>>> b512dd82
                configuration_space.add_hyperparameter(
                    CS.CategoricalHyperparameter('dropout', choices=[0.0]))
                if alg == 'avg':
                    configuration_space.add_hyperparameter(
                        CS.CategoricalHyperparameter('step',
                                                     choices=[1, 2, 3, 4]))
                else:
                    configuration_space.add_hyperparameter(
                        CS.CategoricalHyperparameter('step', choices=[1]))
                    configuration_space.add_hyperparameter(
                        CS.CategoricalHyperparameter('lrserver',
                                                     choices=[0.1, 0.5, 1.0]))
                    configuration_space.add_hyperparameter(
                        CS.CategoricalHyperparameter('momentumsserver',
                                                     choices=[0.0, 0.9]))
            elif mode in ['surrogate', 'raw']:
                configuration_space.add_hyperparameter(
                    CS.UniformFloatHyperparameter('lr',
                                                  lower=1e-5,
                                                  upper=1.0,
                                                  log=True))
                configuration_space.add_hyperparameter(
                    CS.CategoricalHyperparameter(
                        'wd', choices=[0.0, 0.001, 0.01, 0.1]))
                configuration_space.add_hyperparameter(
                    CS.CategoricalHyperparameter('dropout', choices=[0.0]))
                if alg == 'avg':
                    configuration_space.add_hyperparameter(
                        CS.CategoricalHyperparameter(
                            'step', choices=[1, 2, 3, 4, 5, 6, 7, 8]))
                else:
                    configuration_space.add_hyperparameter(
                        CS.CategoricalHyperparameter('step', choices=[1]))
                    configuration_space.add_hyperparameter(
                        CS.UniformFloatHyperparameter('lrserver',
                                                      lower=1e-1,
                                                      upper=1.0,
                                                      log=True))
                    configuration_space.add_hyperparameter(
                        CS.UniformFloatHyperparameter('momentumsserver',
                                                      lower=0.0,
                                                      upper=1.0))
        elif model == 'mlp':
            if mode == 'tabular':
                configuration_space.add_hyperparameter(
                    CS.CategoricalHyperparameter(
                        'lr', choices=[0.00001, 0.0001, 0.001, 0.01, 0.1,
                                       1.0]))
                configuration_space.add_hyperparameter(
                    CS.CategoricalHyperparameter(
                        'wd', choices=[0.0, 0.001, 0.01, 0.1]))
                configuration_space.add_hyperparameter(
                    CS.CategoricalHyperparameter('batch_size',
                                                 choices=[32, 64, 128, 256]))
                configuration_space.add_hyperparameter(
                    CS.CategoricalHyperparameter('dropout', choices=[0.0]))
                configuration_space.add_hyperparameter(
                    CS.CategoricalHyperparameter('layer', choices=[2, 3, 4]))
                configuration_space.add_hyperparameter(
                    CS.CategoricalHyperparameter('hidden',
                                                 choices=[16, 64, 256]))
                if alg == 'avg':
                    configuration_space.add_hyperparameter(
                        CS.CategoricalHyperparameter('step',
                                                     choices=[1, 2, 3, 4]))
                else:
                    configuration_space.add_hyperparameter(
                        CS.CategoricalHyperparameter('step', choices=[1]))
                    configuration_space.add_hyperparameter(
                        CS.CategoricalHyperparameter('lrserver',
                                                     choices=[0.1, 0.5, 1.0]))
                    configuration_space.add_hyperparameter(
                        CS.CategoricalHyperparameter('momentumsserver',
                                                     choices=[0.0, 0.9]))
            elif mode in ['surrogate', 'raw']:
                configuration_space.add_hyperparameter(
                    CS.UniformFloatHyperparameter('lr',
                                                  lower=1e-5,
                                                  upper=1.0,
                                                  log=True))
                configuration_space.add_hyperparameter(
                    CS.CategoricalHyperparameter(
                        'wd', choices=[0.0, 0.001, 0.01, 0.1]))
                configuration_space.add_hyperparameter(
                    CS.CategoricalHyperparameter('dropout', choices=[0.0]))
                configuration_space.add_hyperparameter(
                    CS.CategoricalHyperparameter('layer', choices=[2, 3, 4]))
                configuration_space.add_hyperparameter(
                    CS.CategoricalHyperparameter('hidden',
                                                 choices=[16, 64, 256]))
                if alg == 'avg':
                    configuration_space.add_hyperparameter(
                        CS.CategoricalHyperparameter('step',
                                                     choices=[1, 2, 3, 4]))
                else:
                    configuration_space.add_hyperparameter(
                        CS.CategoricalHyperparameter('step', choices=[1]))
                    configuration_space.add_hyperparameter(
                        CS.UniformFloatHyperparameter('lrserver',
                                                      lower=1e-1,
                                                      upper=1.0,
                                                      log=True))
                    configuration_space.add_hyperparameter(
                        CS.UniformFloatHyperparameter('momentumsserver',
                                                      lower=0.0,
                                                      upper=1.0))
    elif dname in ['femnist', 'cifar10']:
        # CNN tabular and surrogate
        fidelity_space.add_hyperparameter(
            CS.CategoricalHyperparameter('round',
                                         choices=[x for x in range(250)]))
        fidelity_space.add_hyperparameter(
            CS.CategoricalHyperparameter('sample_rate',
                                         choices=[0.2, 0.4, 0.6, 0.8, 1.0]))
        if mode == 'tabular':
            configuration_space.add_hyperparameter(
                CS.CategoricalHyperparameter('lr',
                                             choices=[
                                                 0.01, 0.01668, 0.02783,
                                                 0.04642, 0.07743, 0.12915,
                                                 0.21544, 0.35938, 0.59948, 1.0
                                             ]))
            configuration_space.add_hyperparameter(
                CS.CategoricalHyperparameter('wd',
                                             choices=[0.0, 0.001, 0.01, 0.1]))
            configuration_space.add_hyperparameter(
                CS.CategoricalHyperparameter('dropout', choices=[0.0, 0.5]))
            configuration_space.add_hyperparameter(
<<<<<<< HEAD
                CS.CategoricalHyperparameter('batch', choices=[16, 32, 64]))
=======
                CS.CategoricalHyperparameter('batch_size',
                                             choices=[16, 32, 64]))
>>>>>>> b512dd82
            if alg == 'avg':
                configuration_space.add_hyperparameter(
                    CS.CategoricalHyperparameter('step', choices=[1, 2, 3, 4]))
        elif mode in ['surrogate', 'raw']:
            configuration_space.add_hyperparameter(
                CS.UniformFloatHyperparameter('lr',
                                              lower=1e-2,
                                              upper=1.0,
                                              log=True))
            configuration_space.add_hyperparameter(
                CS.CategoricalHyperparameter('wd',
                                             choices=[0.0, 0.001, 0.01, 0.1]))
            configuration_space.add_hyperparameter(
                CS.UniformFloatHyperparameter('dropout', lower=.0, upper=.5))
            configuration_space.add_hyperparameter(
<<<<<<< HEAD
                CS.CategoricalHyperparameter('batch', choices=[16, 32, 64]))
            configuration_space.add_hyperparameter(
                CS.CategoricalHyperparameter('step', choices=[1, 2, 3, 4]))
            if alg == 'avg':
                configuration_space.add_hyperparameter(
                    CS.CategoricalHyperparameter('step', choices=[1, 2, 3, 4]))
    elif dname in ['sst2', 'cola']:
=======
                CS.CategoricalHyperparameter('batch_size',
                                             choices=[16, 32, 64]))
            configuration_space.add_hyperparameter(
                CS.CategoricalHyperparameter('step',
                                             choices=[1, 2, 3, 4]))
    elif dname in ['sst2@huggingface_datasets', 'cola@huggingface_datasets']:
>>>>>>> b512dd82
        # Transformer tabular and surrogate
        fidelity_space.add_hyperparameter(
            CS.CategoricalHyperparameter('round',
                                         choices=[x for x in range(40)]))
        fidelity_space.add_hyperparameter(
            CS.CategoricalHyperparameter('sample_rate',
                                         choices=[0.2, 0.4, 0.6, 0.8, 1.0]))
        configuration_space.add_hyperparameter(
            CS.CategoricalHyperparameter('batch_size',
                                         choices=[8, 16, 32, 64, 128]))
        if mode == 'tabular':
            configuration_space.add_hyperparameter(
                CS.CategoricalHyperparameter('lr',
                                             choices=[
                                                 0.01, 0.01668, 0.02783,
                                                 0.04642, 0.07743, 0.12915,
                                                 0.21544, 0.35938, 0.59948, 1.0
                                             ]))
            configuration_space.add_hyperparameter(
                CS.CategoricalHyperparameter('wd',
                                             choices=[0.0, 0.001, 0.01, 0.1]))
            configuration_space.add_hyperparameter(
                CS.CategoricalHyperparameter('dropout', choices=[0.0, 0.5]))
            if alg == 'avg':
                configuration_space.add_hyperparameter(
                    CS.CategoricalHyperparameter('step', choices=[1, 2, 3, 4]))
            else:
                configuration_space.add_hyperparameter(
                    CS.CategoricalHyperparameter('step', choices=[1]))
                configuration_space.add_hyperparameter(
                    CS.CategoricalHyperparameter('lrserver',
                                                 choices=[0.1, 0.5, 1.0]))
                configuration_space.add_hyperparameter(
                    CS.CategoricalHyperparameter('momentumsserver',
                                                 choices=[0.0, 0.9]))
        elif mode in ['surrogate', 'raw']:
            configuration_space.add_hyperparameter(
                CS.UniformFloatHyperparameter('lr',
                                              lower=1e-2,
                                              upper=1.0,
                                              log=True))
            configuration_space.add_hyperparameter(
                CS.CategoricalHyperparameter('wd',
                                             choices=[0.0, 0.001, 0.01, 0.1]))
            configuration_space.add_hyperparameter(
                CS.UniformFloatHyperparameter('dropout', lower=.0, upper=.5))
            if alg == 'avg':
                configuration_space.add_hyperparameter(
                    CS.CategoricalHyperparameter(
                        'step', choices=[1, 2, 3, 4, 5, 6, 7, 8]))
            else:
                configuration_space.add_hyperparameter(
                    CS.CategoricalHyperparameter('step', choices=[1]))
                configuration_space.add_hyperparameter(
                    CS.UniformFloatHyperparameter('lrserver',
                                                  lower=1e-1,
                                                  upper=1.0,
                                                  log=True))
                configuration_space.add_hyperparameter(
                    CS.UniformFloatHyperparameter('momentumsserver',
                                                  lower=0.0,
                                                  upper=1.0))
    return configuration_space, fidelity_space


def initial_cfg(cfg):
    # ------------------------------------------------------------------------ #
    # benchmark related options
    # ------------------------------------------------------------------------ #
    cfg.benchmark = CN()
    cfg.benchmark.cls = [{
        'raw': RawBenchmark,
        'tabular': TabularBenchmark,
        'surrogate': SurrogateBenchmark
    }]

    # ************************************************************************ #
    cfg.benchmark.type = 'raw'
    cfg.benchmark.model = 'gcn'
    cfg.benchmark.data = 'cora'
    cfg.benchmark.device = 0
    cfg.benchmark.sample_client = 1.0  # only for optimizer
    cfg.benchmark.algo = 'avg'  # ['avg', 'opt']
    cfg.benchmark.out_dir = 'exp_results'
    # ************************************************************************ #

    # ------------------------------------------------------------------------ #
    # cost related options
    # ------------------------------------------------------------------------ #
    cfg.cost = CN()
    cfg.cost.type = 'estimated'  # in ['raw', 'estimated']
    cfg.cost.c = 1  # lambda for exponential distribution, time consumed in client
    cfg.cost.time_server = 0  # time consumed in server, `0` for real time

    # bandwidth for estimated cost
    cfg.cost.bandwidth = CN()
    cfg.cost.bandwidth.client_up = 0.25 * 1024 * 1024 * 8 / 32
    cfg.cost.bandwidth.client_down = 0.75 * 1024 * 1024 * 8 / 32
    cfg.cost.bandwidth.server_up = 0.25 * 1024 * 1024 * 8 / 32
    cfg.cost.bandwidth.server_down = 0.75 * 1024 * 1024 * 8 / 32

    # ------------------------------------------------------------------------ #
    # optimizer related options
    # ------------------------------------------------------------------------ #
    cfg.optimizer = CN()
    cfg.optimizer.type = 'de'
    cfg.optimizer.min_budget = 1
    cfg.optimizer.max_budget = 243
    cfg.optimizer.n_iterations = 100000000  # No limits
    cfg.optimizer.seed = 1
    cfg.optimizer.limit_time = 86400  # one day

    # ------------------------------------------------------------------------ #
    # hpbandster related options (rs, bo_kde, hb, bohb)
    # ------------------------------------------------------------------------ #
    cfg.optimizer.hpbandster = CN()
    cfg.optimizer.hpbandster.eta = 3
    cfg.optimizer.hpbandster.max_stages = 5

    # ------------------------------------------------------------------------ #
    # smac related options (bo_gp, bo_rf)
    # ------------------------------------------------------------------------ #
    cfg.optimizer.smac = CN()

    # ------------------------------------------------------------------------ #
    # dehb related options (dehb, de)
    # ------------------------------------------------------------------------ #
    cfg.optimizer.dehb = CN()
    cfg.optimizer.dehb.strategy = 'rand1_bin'
    cfg.optimizer.dehb.mutation_factor = 0.5
    cfg.optimizer.dehb.crossover_prob = 0.5

    # dehb.dehb
    cfg.optimizer.dehb.dehb = CN()
    cfg.optimizer.dehb.dehb.gens = 1
    cfg.optimizer.dehb.dehb.eta = 3
    cfg.optimizer.dehb.dehb.async_strategy = 'immediate'

    # dehb.de
    cfg.optimizer.dehb.de = CN()
    cfg.optimizer.dehb.de.pop_size = 20

    # ------------------------------------------------------------------------ #
    # optuna related options (tpe_md, tpe_hb)
    # ------------------------------------------------------------------------ #
    cfg.optimizer.optuna = CN()
    cfg.optimizer.optuna.reduction_factor = 3


def add_configs(cfg):
    # ------------------------------------------------------------------------ #
    # HPO search space related options, which is fixed when mode is `raw`
    # ------------------------------------------------------------------------ #
    configuration_space, fidelity_space = get_cs(cfg.benchmark.data,
                                                 cfg.benchmark.model,
                                                 cfg.benchmark.type,
                                                 cfg.benchmark.algo)

    cfg.benchmark.configuration_space = [configuration_space
                                         ]  # avoid invalid type
    cfg.benchmark.fidelity_space = [fidelity_space]  # avoid invalid type


initial_cfg(fhb_cfg)<|MERGE_RESOLUTION|>--- conflicted
+++ resolved
@@ -87,26 +87,22 @@
         if model == 'lr':
             if mode == 'tabular':
                 configuration_space.add_hyperparameter(
-                    CS.CategoricalHyperparameter(
-                        'lr', choices=[0.00001, 0.0001, 0.001, 0.01, 0.1,
-                                       1.0]))
-                configuration_space.add_hyperparameter(
-                    CS.CategoricalHyperparameter(
-                        'wd', choices=[0.0, 0.001, 0.01, 0.1]))
-                configuration_space.add_hyperparameter(
-<<<<<<< HEAD
-                    CS.CategoricalHyperparameter(
-                        'batch', choices=[8, 16, 32, 64, 128, 256]))
-=======
+                    CS.CategoricalHyperparameter('lr',
+                                                 choices=[
+                                                     0.00001, 0.0001, 0.001, 0.01, 0.1, 1.0
+                                                 ]))
+                configuration_space.add_hyperparameter(
+                    CS.CategoricalHyperparameter('wd',
+                                                 choices=[0.0, 0.001, 0.01, 0.1]))
+                configuration_space.add_hyperparameter(
                     CS.CategoricalHyperparameter('batch_size',
                                                  choices=[8, 16, 32, 64, 128, 256]))
->>>>>>> b512dd82
                 configuration_space.add_hyperparameter(
                     CS.CategoricalHyperparameter('dropout', choices=[0.0]))
                 if alg == 'avg':
                     configuration_space.add_hyperparameter(
-                        CS.CategoricalHyperparameter('step',
-                                                     choices=[1, 2, 3, 4]))
+                        CS.CategoricalHyperparameter(
+                            'step', choices=[1, 2, 3, 4]))
                 else:
                     configuration_space.add_hyperparameter(
                         CS.CategoricalHyperparameter('step', choices=[1]))
@@ -123,8 +119,8 @@
                                                   upper=1.0,
                                                   log=True))
                 configuration_space.add_hyperparameter(
-                    CS.CategoricalHyperparameter(
-                        'wd', choices=[0.0, 0.001, 0.01, 0.1]))
+                    CS.CategoricalHyperparameter('wd',
+                                                 choices=[0.0, 0.001, 0.01, 0.1]))
                 configuration_space.add_hyperparameter(
                     CS.CategoricalHyperparameter('dropout', choices=[0.0]))
                 if alg == 'avg':
@@ -146,12 +142,13 @@
         elif model == 'mlp':
             if mode == 'tabular':
                 configuration_space.add_hyperparameter(
-                    CS.CategoricalHyperparameter(
-                        'lr', choices=[0.00001, 0.0001, 0.001, 0.01, 0.1,
-                                       1.0]))
-                configuration_space.add_hyperparameter(
-                    CS.CategoricalHyperparameter(
-                        'wd', choices=[0.0, 0.001, 0.01, 0.1]))
+                    CS.CategoricalHyperparameter('lr',
+                                                 choices=[
+                                                     0.00001, 0.0001, 0.001, 0.01, 0.1, 1.0
+                                                 ]))
+                configuration_space.add_hyperparameter(
+                    CS.CategoricalHyperparameter('wd',
+                                                 choices=[0.0, 0.001, 0.01, 0.1]))
                 configuration_space.add_hyperparameter(
                     CS.CategoricalHyperparameter('batch_size',
                                                  choices=[32, 64, 128, 256]))
@@ -160,12 +157,11 @@
                 configuration_space.add_hyperparameter(
                     CS.CategoricalHyperparameter('layer', choices=[2, 3, 4]))
                 configuration_space.add_hyperparameter(
-                    CS.CategoricalHyperparameter('hidden',
-                                                 choices=[16, 64, 256]))
+                    CS.CategoricalHyperparameter('hidden', choices=[16, 64, 256]))
                 if alg == 'avg':
                     configuration_space.add_hyperparameter(
-                        CS.CategoricalHyperparameter('step',
-                                                     choices=[1, 2, 3, 4]))
+                        CS.CategoricalHyperparameter(
+                            'step', choices=[1, 2, 3, 4]))
                 else:
                     configuration_space.add_hyperparameter(
                         CS.CategoricalHyperparameter('step', choices=[1]))
@@ -182,19 +178,18 @@
                                                   upper=1.0,
                                                   log=True))
                 configuration_space.add_hyperparameter(
-                    CS.CategoricalHyperparameter(
-                        'wd', choices=[0.0, 0.001, 0.01, 0.1]))
+                    CS.CategoricalHyperparameter('wd',
+                                                 choices=[0.0, 0.001, 0.01, 0.1]))
                 configuration_space.add_hyperparameter(
                     CS.CategoricalHyperparameter('dropout', choices=[0.0]))
                 configuration_space.add_hyperparameter(
                     CS.CategoricalHyperparameter('layer', choices=[2, 3, 4]))
                 configuration_space.add_hyperparameter(
-                    CS.CategoricalHyperparameter('hidden',
-                                                 choices=[16, 64, 256]))
+                    CS.CategoricalHyperparameter('hidden', choices=[16, 64, 256]))
                 if alg == 'avg':
                     configuration_space.add_hyperparameter(
-                        CS.CategoricalHyperparameter('step',
-                                                     choices=[1, 2, 3, 4]))
+                        CS.CategoricalHyperparameter(
+                            'step', choices=[1, 2, 3, 4]))
                 else:
                     configuration_space.add_hyperparameter(
                         CS.CategoricalHyperparameter('step', choices=[1]))
@@ -229,15 +224,12 @@
             configuration_space.add_hyperparameter(
                 CS.CategoricalHyperparameter('dropout', choices=[0.0, 0.5]))
             configuration_space.add_hyperparameter(
-<<<<<<< HEAD
-                CS.CategoricalHyperparameter('batch', choices=[16, 32, 64]))
-=======
                 CS.CategoricalHyperparameter('batch_size',
                                              choices=[16, 32, 64]))
->>>>>>> b512dd82
             if alg == 'avg':
                 configuration_space.add_hyperparameter(
-                    CS.CategoricalHyperparameter('step', choices=[1, 2, 3, 4]))
+                    CS.CategoricalHyperparameter(
+                        'step', choices=[1, 2, 3, 4]))
         elif mode in ['surrogate', 'raw']:
             configuration_space.add_hyperparameter(
                 CS.UniformFloatHyperparameter('lr',
@@ -250,22 +242,12 @@
             configuration_space.add_hyperparameter(
                 CS.UniformFloatHyperparameter('dropout', lower=.0, upper=.5))
             configuration_space.add_hyperparameter(
-<<<<<<< HEAD
-                CS.CategoricalHyperparameter('batch', choices=[16, 32, 64]))
-            configuration_space.add_hyperparameter(
-                CS.CategoricalHyperparameter('step', choices=[1, 2, 3, 4]))
-            if alg == 'avg':
-                configuration_space.add_hyperparameter(
-                    CS.CategoricalHyperparameter('step', choices=[1, 2, 3, 4]))
-    elif dname in ['sst2', 'cola']:
-=======
                 CS.CategoricalHyperparameter('batch_size',
                                              choices=[16, 32, 64]))
             configuration_space.add_hyperparameter(
                 CS.CategoricalHyperparameter('step',
                                              choices=[1, 2, 3, 4]))
     elif dname in ['sst2@huggingface_datasets', 'cola@huggingface_datasets']:
->>>>>>> b512dd82
         # Transformer tabular and surrogate
         fidelity_space.add_hyperparameter(
             CS.CategoricalHyperparameter('round',
@@ -291,7 +273,8 @@
                 CS.CategoricalHyperparameter('dropout', choices=[0.0, 0.5]))
             if alg == 'avg':
                 configuration_space.add_hyperparameter(
-                    CS.CategoricalHyperparameter('step', choices=[1, 2, 3, 4]))
+                    CS.CategoricalHyperparameter(
+                        'step', choices=[1, 2, 3, 4]))
             else:
                 configuration_space.add_hyperparameter(
                     CS.CategoricalHyperparameter('step', choices=[1]))
@@ -428,5 +411,4 @@
                                          ]  # avoid invalid type
     cfg.benchmark.fidelity_space = [fidelity_space]  # avoid invalid type
 
-
 initial_cfg(fhb_cfg)