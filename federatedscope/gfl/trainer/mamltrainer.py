--- conflicted
+++ resolved
@@ -11,23 +11,13 @@
 
     def _hook_on_batch_forward(self, ctx):
         batch = ctx.data_batch.to(ctx.device)
-<<<<<<< HEAD
-        label = batch.y.squeeze(-1).long()
-
-        if ctx.get("finetune", False):
-            # update on the model
-=======
         if self.cfg.model.task.endswith('Regression'):
             label = batch.y.float()
         else:
             label = batch.y.squeeze(-1).long()
-        # inner loop
-        if ctx.cur_mode == "train":
-            for i in range(5):
-                pred = ctx.model(batch)
-                ctx.loss_batch = ctx.criterion(pred, label)
-        else:
->>>>>>> a46434a7
+
+        if ctx.get("finetune", False):
+            # update on the model
             pred = ctx.model(batch)
         else:
             # update on the clone
@@ -48,26 +38,20 @@
             # during train, fake forward
             ctx.clone.adapt(ctx.loss_batch, allow_unused=True)
 
-<<<<<<< HEAD
     def _hook_on_batch_end(self, ctx):
         # keep the last batch here
         data_batch = ctx.data_batch
         super()._hook_on_batch_end(ctx)
         ctx.data_batch = data_batch
-=======
-        # outer loop for just one task
-        batch = ctx.data_batch.to(ctx.device)
-        if self.cfg.model.task.endswith('Regression'):
-            label = batch.y.float()
-        else:
-            label = batch.y.squeeze(-1).long()
->>>>>>> a46434a7
 
     def _hook_on_fit_end(self, ctx):
         if ctx.cur_mode == "train" and not ctx.get("finetune", False):
             # outer loop, reuse the last batch
             batch = ctx.data_batch.to(ctx.device)
-            label = batch.y.squeeze(-1).long()
+            if self.cfg.model.task.endswith('Regression'):
+                label = batch.y.float()
+            else:
+                label = batch.y.squeeze(-1).long()
             # forward
             pred_outer = ctx.clone(batch)
             ctx.loss_batch = ctx.criterion(pred_outer, label)
