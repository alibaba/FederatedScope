--- conflicted
+++ resolved
@@ -177,53 +177,4 @@
             forms=self._cfg.eval.report)
         logger.info(formatted_logs)
         self._monitor.save_formatted_results(formatted_logs)
-<<<<<<< HEAD
-        return formatted_logs
-
-    def trigger_for_start(self):
-        if self.check_client_join_in():
-            if self._cfg.federate.use_ss:
-                self.broadcast_client_address()
-
-            # get sampler
-            if 'client_resource' in self._cfg.federate.join_in_info:
-                client_resource = [
-                    self.join_in_info[client_index]['client_resource']
-                    for client_index in np.arange(1, self.client_num + 1)
-                ]
-            else:
-                if self._cfg.backend == 'torch':
-                    model_size = sys.getsizeof(pickle.dumps(
-                        self.model)) / 1024.0 * 8.
-                else:
-                    # TODO: calculate model size for TF Model
-                    model_size = 1.0
-                    logger.warning(f'The calculation of model size in backend:'
-                                   f'{self._cfg.backend} is not provided.')
-
-                client_resource = [
-                    model_size / float(x['communication']) +
-                    float(x['computation']) / 1000.
-                    for x in self.client_resource_info
-                ] if self.client_resource_info is not None else None
-
-            if self.sampler is None:
-                self.sampler = get_sampler(
-                    sample_strategy=self._cfg.federate.sampler,
-                    client_num=self.client_num,
-                    client_info=client_resource)
-
-            # change the deadline if the asyn.aggregator is `time up`
-            if self._cfg.asyn.use and self._cfg.asyn.aggregator == 'time_up':
-                self.deadline_for_cur_round = self.cur_timestamp + \
-                                               self._cfg.asyn.time_budget
-
-            logger.info('----------- Starting training (Round '
-                        '#{:d}/{:d}) -------------'.format(
-                            self.state + 1,
-                            self._cfg.federate.total_round_num))
-            self.broadcast_model_para(msg_type='model_para',
-                                      sample_client_num=self.sample_client_num)
-=======
-        return formatted_logs
->>>>>>> fec3c0e9
+        return formatted_logs