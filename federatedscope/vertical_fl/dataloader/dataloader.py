import numpy as np

from federatedscope.vertical_fl.dataset.adult import Adult
from federatedscope.vertical_fl.dataset.abalone import Abalone
<<<<<<< HEAD
from federatedscope.vertical_fl.dataset.give_me_some_credit\
    import GiveMeSomeCredit
from federatedscope.vertical_fl.dataset.blog_feedback import BlogFeedback
=======
from federatedscope.vertical_fl.dataset.credit \
    import Credit
from federatedscope.vertical_fl.dataset.blog import Blog
>>>>>>> 4eeff574


def load_vertical_data(config=None, generate=False):
    """
    To load data for vertical FL

    Arguments:
        config: configuration
        generate (bool): whether to generate the synthetic data
    :returns: The data, the modified config
    :rtype: dict
    """

    splits = config.data.splits
    path = config.data.root
    name = config.data.type.lower()
    # TODO: merge the following later
    if config.vertical.use:
        feature_partition = config.vertical.dims
        algo = 'lr'
    elif config.xgb_base.use:
        feature_partition = config.xgb_base.dims
        algo = 'xgb'
    else:
        raise ValueError('You must provide the data partition')

    if config.data.args:
        args = config.data.args[0]
    else:
        args = {'normalization': False, 'standardization': False}

    if name == 'adult':
        dataset = Adult(root=path,
                        name=name,
                        num_of_clients=config.federate.client_num,
                        feature_partition=feature_partition,
                        tr_frac=splits[0],
                        download=True,
                        seed=1234,
                        args=args,
                        algo=algo)
        data = dataset.data
        return data, config
<<<<<<< HEAD
    elif name == 'givemesomecredit':
        dataset = GiveMeSomeCredit(root=path,
                                   name=name,
                                   num_of_clients=config.federate.client_num,
                                   feature_partition=feature_partition,
                                   tr_frac=splits[0],
                                   download=True,
                                   seed=1234,
                                   args=args,
                                   algo=algo)
=======
    elif name == 'credit':
        dataset = Credit(root=path,
                         name=name,
                         num_of_clients=config.federate.client_num,
                         feature_partition=feature_partition,
                         tr_frac=splits[0],
                         download=True,
                         seed=1234,
                         args=args,
                         algo=algo)
>>>>>>> 4eeff574
        data = dataset.data
        return data, config
    elif name == 'adult':
        dataset = Adult(root=path,
                        name=name,
                        num_of_clients=config.federate.client_num,
                        feature_partition=feature_partition,
                        tr_frac=splits[0],
                        download=True,
                        seed=1234,
                        args=args,
                        algo=algo)
        data = dataset.data
        return data, config
    elif name == 'abalone':
        dataset = Abalone(root=path,
                          name=name,
                          num_of_clients=config.federate.client_num,
                          feature_partition=feature_partition,
                          tr_frac=splits[0],
                          download=True,
                          seed=1234,
                          args=args,
                          algo=algo)
        data = dataset.data
        return data, config
<<<<<<< HEAD
    elif name == 'blogfeedback':
        dataset = BlogFeedback(root=path,
                               name=name,
                               num_of_clients=config.federate.client_num,
                               feature_partition=feature_partition,
                               tr_frac=splits[0],
                               download=True,
                               seed=1234,
                               args=args,
                               algo=algo)
=======
    elif name == 'blog':
        dataset = Blog(root=path,
                       name=name,
                       num_of_clients=config.federate.client_num,
                       feature_partition=feature_partition,
                       tr_frac=splits[0],
                       download=True,
                       seed=1234,
                       args=args,
                       algo=algo)
>>>>>>> 4eeff574
        data = dataset.data
        return data, config
    elif generate:
        # generate toy data for running a vertical FL example
        INSTANCE_NUM = 1000
        TRAIN_SPLIT = 0.9

        total_dims = np.sum(config.vertical.dims)
        theta = np.random.uniform(low=-1.0, high=1.0, size=(total_dims, 1))
        x = np.random.choice([-1.0, 1.0, -2.0, 2.0, -3.0, 3.0],
                             size=(INSTANCE_NUM, total_dims))
        y = np.asarray([
            1.0 if x >= 0 else -1.0
            for x in np.reshape(np.matmul(x, theta), -1)
        ])

        train_num = int(TRAIN_SPLIT * INSTANCE_NUM)
        test_data = {'theta': theta, 'x': x[train_num:], 'y': y[train_num:]}
        data = dict()

        # For Server
        data[0] = dict()
        data[0]['train'] = None
        data[0]['val'] = None
        data[0]['test'] = test_data

        # For Client #1
        data[1] = dict()
        data[1]['train'] = {'x': x[:train_num, :config.vertical.dims[0]]}
        data[1]['val'] = None
        data[1]['test'] = test_data

        # For Client #2
        data[2] = dict()
        data[2]['train'] = {
            'x': x[:train_num, config.vertical.dims[0]:],
            'y': y[:train_num]
        }
        data[2]['val'] = None
        data[2]['test'] = test_data

        return data, config
    else:
        raise ValueError('You must provide the data file')<|MERGE_RESOLUTION|>--- conflicted
+++ resolved
@@ -2,15 +2,10 @@
 
 from federatedscope.vertical_fl.dataset.adult import Adult
 from federatedscope.vertical_fl.dataset.abalone import Abalone
-<<<<<<< HEAD
-from federatedscope.vertical_fl.dataset.give_me_some_credit\
-    import GiveMeSomeCredit
-from federatedscope.vertical_fl.dataset.blog_feedback import BlogFeedback
-=======
+
 from federatedscope.vertical_fl.dataset.credit \
     import Credit
 from federatedscope.vertical_fl.dataset.blog import Blog
->>>>>>> 4eeff574
 
 
 def load_vertical_data(config=None, generate=False):
@@ -54,18 +49,7 @@
                         algo=algo)
         data = dataset.data
         return data, config
-<<<<<<< HEAD
-    elif name == 'givemesomecredit':
-        dataset = GiveMeSomeCredit(root=path,
-                                   name=name,
-                                   num_of_clients=config.federate.client_num,
-                                   feature_partition=feature_partition,
-                                   tr_frac=splits[0],
-                                   download=True,
-                                   seed=1234,
-                                   args=args,
-                                   algo=algo)
-=======
+
     elif name == 'credit':
         dataset = Credit(root=path,
                          name=name,
@@ -76,7 +60,6 @@
                          seed=1234,
                          args=args,
                          algo=algo)
->>>>>>> 4eeff574
         data = dataset.data
         return data, config
     elif name == 'adult':
@@ -103,18 +86,6 @@
                           algo=algo)
         data = dataset.data
         return data, config
-<<<<<<< HEAD
-    elif name == 'blogfeedback':
-        dataset = BlogFeedback(root=path,
-                               name=name,
-                               num_of_clients=config.federate.client_num,
-                               feature_partition=feature_partition,
-                               tr_frac=splits[0],
-                               download=True,
-                               seed=1234,
-                               args=args,
-                               algo=algo)
-=======
     elif name == 'blog':
         dataset = Blog(root=path,
                        name=name,
@@ -125,7 +96,6 @@
                        seed=1234,
                        args=args,
                        algo=algo)
->>>>>>> 4eeff574
         data = dataset.data
         return data, config
     elif generate:
