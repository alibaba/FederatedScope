import logging
import os
import os.path as osp

import numpy as np
import pandas as pd
from torchvision.datasets.utils import download_and_extract_archive

logger = logging.getLogger(__name__)


class Adult:
    """
    Adult Data Set
    (https://archive.ics.uci.edu/ml/datasets/adult)
    Fields
    The dataset contains 15 columns
    Training set: 'adult.data', 32561 instances
    Testing set: 'adult.test', 16281 instances
    Target filed: Income
    -- The income is divide into two classes: <=50K and >50K
    Number of attributes: 14
    -- These are the demographics and other features to describe a person

    Arguments:
        root (str): root path
        name (str): name of dataset, ‘adult’ or ‘xxx’
        num_of_clients(int): number of clients
        feature_partition(list): the number of features
                                    partitioned to each client
        tr_frac (float): train set proportion for each task; default=0.8
        args (dict): set Ture or False to decide whether
                     to normalize or standardize the data or not,
                     e.g., {'normalization': False, 'standardization': False}
        algo(str): the running model, 'lr' or 'xgb'
        download (bool): indicator to download dataset
        seed: a random seed
    """
    base_folder = 'adult'
    url = 'https://federatedscope.oss-cn-beijing.aliyuncs.com/adult.zip'
    raw_file = ['adult.data', 'adult.test']

    def __init__(self,
                 root,
                 name,
                 num_of_clients,
                 feature_partition,
                 args,
                 algo=None,
                 tr_frac=0.8,
                 download=True,
                 seed=123):
        super(Adult, self).__init__()
        self.root = root
        self.name = name
        self.num_of_clients = num_of_clients
        self.tr_frac = tr_frac
        self.feature_partition = feature_partition
        self.seed = seed
        self.args = args
        self.algo = algo
        self.data_dict = {}
        self.data = {}

        if download:
            self.download()
        self._get_data()

    def _get_data(self):
        fpath = os.path.join(self.root, self.base_folder)
        train_file = osp.join(fpath, 'adult.data')
        test_file = osp.join(fpath, 'adult.test')
        train_data = self._read_raw(train_file)
        test_data = self._read_raw(test_file)
        train_data, test_data = self._process(train_data, test_data)
        self._partition_data(train_data, test_data)

    def _read_raw(self, file_path):
        data = pd.read_csv(file_path, header=None)
        return data

    def _process(self, train_set, test_set):
        col_labels = [
            'age', 'workclass', 'fnlwgt', 'education', 'education_num',
            'marital_status', 'occupation', 'relationship', 'race', 'sex',
            'capital_gain', 'capital_loss', 'hours_per_week', 'native_country',
            'wage_class'
        ]

        train_set.columns = col_labels
        test_set.columns = col_labels
        train_set = train_set.replace(' ?', np.nan).dropna()
        test_set = test_set.replace(' ?', np.nan).dropna()

        test_set['wage_class'] = test_set.wage_class.replace({
            ' <=50K.': ' <=50K',
            ' >50K.': ' >50K'
        })

        combined_set = pd.concat([train_set, test_set], axis=0)
        for feature in combined_set.columns:
            if combined_set[feature].dtype == 'object':
                combined_set[feature] = pd.Categorical(
                    combined_set[feature]).codes

        train_set = combined_set[:train_set.shape[0]]
        test_set = combined_set[train_set.shape[0]:]
        return train_set, test_set

    # normalization
    def normalization(self, data):
        _range = np.max(data) - np.min(data)
        return (data - np.min(data)) / _range

    # standardization
    def standardization(self, data):
        mu = np.mean(data, axis=0)
        sigma = np.std(data, axis=0)
        return (data - mu) / sigma

    def _partition_data(self, train_set, test_set):
        train_set = train_set.values
        test_set = test_set.values
        x, y = train_set[:, :-1], train_set[:, -1]
        test_x, test_y = test_set[:, :-1], test_set[:, -1]

        # change the labels from 0 to -1 to fit the 'lr' model
        if self.algo == 'lr':
            for i in range(len(y)):
                if y[i] == 0:
                    y[i] = -1
            for i in range(len(test_y)):
                if test_y[i] == 0:
                    test_y[i] = -1

        if self.args['normalization']:
            x = self.normalization(x)
            test_x = self.normalization(test_x)

        if self.args['standardization']:
            x = self.standardization(x)
            test_x = self.standardization(test_x)

        test_data = {'x': test_x, 'y': test_y}

        self.data = dict()
        for i in range(self.num_of_clients + 1):
            self.data[i] = dict()
            if i == 0:
                self.data[0]['train'] = None
                self.data[0]['test'] = test_data
            elif i == 1:
                self.data[1]['train'] = {'x': x[:, :self.feature_partition[0]]}
                self.data[1]['test'] = {
                    'x': test_x[:, :self.feature_partition[0]]
                }
            else:
                self.data[i]['train'] = {
                    'x': x[:,
                           self.feature_partition[i -
                                                  2]:self.feature_partition[i -
                                                                            1]]
                }
                self.data[i]['test'] = {
                    'x': test_x[:, self.feature_partition[i - 2]:self.
                                feature_partition[i - 1]]
                }
            self.data[i]['val'] = None
<<<<<<< HEAD
            # self.data[i]['test'] = test_data
=======
>>>>>>> 4eeff574

        self.data[self.num_of_clients]['train']['y'] = y[:]
        self.data[self.num_of_clients]['test']['y'] = test_y[:]

    def _check_existence(self, file):
        fpath = os.path.join(self.root, self.base_folder, file)
        return osp.exists(fpath)

    def download(self):
        for file in self.raw_file:
            if self._check_existence(file):
                logger.info(file + " files already exist")
            else:
                download_and_extract_archive(self.url,
                                             os.path.join(
                                                 self.root, self.base_folder),
                                             filename=self.url.split('/')[-1])<|MERGE_RESOLUTION|>--- conflicted
+++ resolved
@@ -166,10 +166,6 @@
                                 feature_partition[i - 1]]
                 }
             self.data[i]['val'] = None
-<<<<<<< HEAD
-            # self.data[i]['test'] = test_data
-=======
->>>>>>> 4eeff574
 
         self.data[self.num_of_clients]['train']['y'] = y[:]
         self.data[self.num_of_clients]['test']['y'] = test_y[:]
