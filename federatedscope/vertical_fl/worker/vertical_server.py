import numpy as np
import logging

from federatedscope.core.worker import Server
from federatedscope.core.message import Message
from federatedscope.vertical_fl.Paillier import abstract_paillier

logger = logging.getLogger(__name__)


class vFLServer(Server):
    """
    The server class for vertical FL, which customizes the handled functions. Please refer to the tutorial for more details about the implementation algorithm
    Implementation of Vertical FL refer to `Private federated learning on vertically partitioned data via entity resolution and additively homomorphic encryption` [Hardy, et al., 2017]
    (https://arxiv.org/abs/1711.10677)
    """
    def __init__(self,
                 ID=-1,
                 state=0,
                 config=None,
                 data=None,
                 model=None,
                 client_num=5,
                 total_round_num=10,
                 device='cpu',
                 strategy=None,
                 **kwargs):
        super(vFLServer,
              self).__init__(ID, state, config, data, model, client_num,
                             total_round_num, device, strategy, **kwargs)
        self.public_key, self.private_key = abstract_paillier.generate_paillier_keypair(
            n_length=config.vertical.key_size)
        self.dims = [0] + config.vertical.dims
        self.theta = self.model.state_dict()['fc.weight'].numpy().reshape(-1)
        self.lr = config.optimizer.lr

        self.register_handlers('encryped_gradient',
                               self.callback_funcs_for_encryped_gradient)

    def trigger_for_start(self):
        if self.check_client_join_in():
            self.broadcast_public_keys()
            self.broadcast_client_address()
            self.broadcast_model_para()

    def broadcast_public_keys(self):
        self.comm_manager.send(
            Message(msg_type='public_keys',
                    sender=self.ID,
                    receiver=list(self.comm_manager.get_neighbors().keys()),
                    state=self.state,
                    content=self.public_key))

    def broadcast_model_para(self):

        client_ids = self.comm_manager.neighbors.keys()
        cur_idx = 0
        for client_id in client_ids:
            theta_slices = self.theta[cur_idx:cur_idx +
                                      self.dims[int(client_id)]]
            self.comm_manager.send(
                Message(msg_type='model_para',
                        sender=self.ID,
                        receiver=client_id,
                        state=self.state,
                        content=theta_slices))
            cur_idx += self.dims[int(client_id)]

    def callback_funcs_for_encryped_gradient(self, message: Message):
        sample_num, en_v = message.content

        v = np.reshape(
            [self.private_key.decrypt(x) for x in np.reshape(en_v, -1)],
            [sample_num, -1])
        avg_gradients = np.mean(v, axis=0)
        self.theta = self.theta - self.lr * avg_gradients

        self.state += 1
        if self.state % self._cfg.eval.freq == 0 and self.state != self.total_round_num:
            metrics = self.evaluate()
            self.update_best_result(metrics,
                                    results_type='server_global_eval',
                                    round_wise_update_key=self._cfg.eval.
                                    best_res_update_round_wise_key)
<<<<<<< HEAD
            formatted_logs = self._monitor.format_eval_res(
                metrics,
                rnd=self.state,
                role='Global-Eval-Server #',
                forms=self._cfg.eval.report)
            logging.info(formatted_logs)
=======
            formatted_logs = formatted_logging(metrics,
                                               rnd=self.state,
                                               role='Global-Eval-Server #',
                                               forms=self._cfg.eval.report)
            logger.info(formatted_logs)
>>>>>>> e62db559

        if self.state < self.total_round_num:
            # Move to next round of training
            logger.info(
                '----------- Starting a new training round (Round #{:d}) -------------'
                .format(self.state))
            self.broadcast_model_para()
        else:
            metrics = self.evaluate()
            self.update_best_result(metrics,
                                    results_type='server_global_eval',
                                    round_wise_update_key=self._cfg.eval.
                                    best_res_update_round_wise_key)
<<<<<<< HEAD
            formatted_logs = self._monitor.format_eval_res(
                metrics,
                rnd=self.state,
                role='Server #',
                forms=self._cfg.eval.report)
            logging.info(formatted_logs)
=======
            formatted_logs = formatted_logging(metrics,
                                               rnd=self.state,
                                               role='Server #',
                                               forms=self._cfg.eval.report)
            logger.info(formatted_logs)
>>>>>>> e62db559

    def evaluate(self):
        test_x = self.data['test']['x']
        test_y = self.data['test']['y']
        loss = np.mean(
            np.log(1 + np.exp(-test_y * np.matmul(test_x, self.theta))))
        acc = np.mean((test_y * np.matmul(test_x, self.theta)) > 0)

        return {'test_loss': loss, 'test_acc': acc, 'test_total': len(test_y)}<|MERGE_RESOLUTION|>--- conflicted
+++ resolved
@@ -82,20 +82,12 @@
                                     results_type='server_global_eval',
                                     round_wise_update_key=self._cfg.eval.
                                     best_res_update_round_wise_key)
-<<<<<<< HEAD
             formatted_logs = self._monitor.format_eval_res(
                 metrics,
                 rnd=self.state,
                 role='Global-Eval-Server #',
                 forms=self._cfg.eval.report)
-            logging.info(formatted_logs)
-=======
-            formatted_logs = formatted_logging(metrics,
-                                               rnd=self.state,
-                                               role='Global-Eval-Server #',
-                                               forms=self._cfg.eval.report)
             logger.info(formatted_logs)
->>>>>>> e62db559
 
         if self.state < self.total_round_num:
             # Move to next round of training
@@ -109,20 +101,12 @@
                                     results_type='server_global_eval',
                                     round_wise_update_key=self._cfg.eval.
                                     best_res_update_round_wise_key)
-<<<<<<< HEAD
             formatted_logs = self._monitor.format_eval_res(
                 metrics,
                 rnd=self.state,
                 role='Server #',
                 forms=self._cfg.eval.report)
-            logging.info(formatted_logs)
-=======
-            formatted_logs = formatted_logging(metrics,
-                                               rnd=self.state,
-                                               role='Server #',
-                                               forms=self._cfg.eval.report)
             logger.info(formatted_logs)
->>>>>>> e62db559
 
     def evaluate(self):
         test_x = self.data['test']['x']
