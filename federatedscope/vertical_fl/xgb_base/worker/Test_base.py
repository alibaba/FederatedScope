import time

import numpy as np
import pandas as pd
import logging

logger = logging.getLogger(__name__)
from federatedscope.core.message import Message


class Test_base:
    def __init__(self, obj):
        self.client = obj
<<<<<<< HEAD
        # self.client.register_handlers('test_data',
        #                               self.callback_func_for_test_data)
        # self.client.register_handlers('test_value',
        #                                self.callback_func_for_test_value)
=======
>>>>>>> 4eeff574
        self.client.register_handlers(
            'split_lr_for_test_data',
            self.callback_func_for_split_lr_for_test_data)
        self.client.register_handlers('LR', self.callback_func_for_LR)

    def evaluation(self):
<<<<<<< HEAD
        loss = self.client.ls.loss(self.client.test_y, self.client.test_z)
        if self.client.criterion_type == 'CrossEntropyLoss':
            metric = self.client.ls.metric(self.client.test_y,
                                           self.client.test_z)
=======
        loss = self.client.ls.loss(self.client.test_y, self.client.test_result)
        if self.client.criterion_type == 'CrossEntropyLoss':
            metric = self.client.ls.metric(self.client.test_y,
                                           self.client.test_result)
>>>>>>> 4eeff574
            metrics = {
                'test_loss': loss,
                'test_acc': metric[1],
                'test_total': len(self.client.test_y)
            }
        else:
            metrics = {
                'test_loss': loss,
                'test_total': len(self.client.test_y)
            }
        return metrics

    def test_for_root(self, tree_num):
        node_num = 0
        self.client.tree_list[tree_num][node_num].indicator = np.ones(
            self.client.test_x.shape[0])
        self.test_for_node(tree_num, node_num)

    def test_for_node(self, tree_num, node_num):
        if node_num >= 2**self.client.max_tree_depth - 1:
            if tree_num + 1 < self.client.num_of_trees:
<<<<<<< HEAD
                if (tree_num + 1) % self.client._cfg.eval.freq == 0:
                    metrics = self.evaluation()

                    self.client.comm_manager.send(
                        Message(msg_type='test_result',
                                sender=self.client.ID,
                                state=self.client.state,
                                receiver=self.client.server_id,
                                content=(tree_num, metrics)))
=======
                # TODO: add feedback during training
>>>>>>> 4eeff574
                self.client.state += 1
                logger.info(
                    f'----------- Starting a new training round (Round '
                    f'#{self.client.state}) -------------')
<<<<<<< HEAD
                # if tree_num % self._cfg.eval.freq == 0:
                # to build the next tree
                self.client.fs.compute_for_root(tree_num + 1)

            else:
                metrics = self.evaluation()
=======
                # build the next tree
                self.client.fs.compute_for_root(tree_num + 1)
>>>>>>> 4eeff574

            else:
                metrics = self.evaluation()
                self.client.comm_manager.send(
                    Message(msg_type='test_result',
                            sender=self.client.ID,
                            state=self.client.state,
                            receiver=self.client.server_id,
                            content=(tree_num, metrics)))

<<<<<<< HEAD
            # else:
            #    self.test_for_root(tree_num + 1)
        elif self.client.tree_list[tree_num][node_num].weight:
            self.client.test_z += self.client.tree_list[tree_num][
=======
                self.client.comm_manager.send(
                    Message(msg_type='send_feature_importance',
                            sender=self.client.ID,
                            state=self.client.state,
                            receiver=[
                                each for each in list(
                                    self.client.comm_manager.neighbors.keys())
                                if each != self.client.server_id
                            ],
                            content=None))
                self.client.comm_manager.send(
                    Message(msg_type='feature_importance',
                            sender=self.client.ID,
                            state=self.client.state,
                            receiver=self.client.server_id,
                            content=self.client.feature_importance))
        elif self.client.tree_list[tree_num][node_num].weight:
            self.client.test_result += self.client.tree_list[tree_num][
>>>>>>> 4eeff574
                node_num].indicator * self.client.tree_list[tree_num][
                    node_num].weight
            self.test_for_node(tree_num, node_num + 1)
        elif self.client.tree_list[tree_num][node_num].member:
            self.client.comm_manager.send(
                Message(
                    msg_type='split_lr_for_test_data',
                    sender=self.client.ID,
                    state=self.client.state,
                    receiver=self.client.tree_list[tree_num][node_num].member,
                    content=(tree_num, node_num)))
        else:
            self.test_for_node(tree_num, node_num + 1)

    def callback_func_for_split_lr_for_test_data(self, message: Message):
        tree_num, node_num = message.content
        feature_idx = self.client.tree_list[tree_num][node_num].feature_idx
        feature_value = self.client.tree_list[tree_num][node_num].feature_value
        L, R = self.client.split_for_lr(self.client.test_x[:, feature_idx],
                                        feature_value)
        self.client.comm_manager.send(
            Message(msg_type='LR',
                    sender=self.client.ID,
                    state=self.client.state,
                    receiver=self.client.num_of_parties,
                    content=(tree_num, node_num, L, R)))

    def callback_func_for_LR(self, message: Message):
        tree_num, node_num, L, R = message.content
        self.client.tree_list[tree_num][2 * node_num +
                                        1].indicator = self.client.tree_list[
                                            tree_num][node_num].indicator * L
        self.client.tree_list[tree_num][2 * node_num +
                                        2].indicator = self.client.tree_list[
                                            tree_num][node_num].indicator * R
        self.test_for_node(tree_num, node_num + 1)<|MERGE_RESOLUTION|>--- conflicted
+++ resolved
@@ -11,30 +11,19 @@
 class Test_base:
     def __init__(self, obj):
         self.client = obj
-<<<<<<< HEAD
-        # self.client.register_handlers('test_data',
-        #                               self.callback_func_for_test_data)
-        # self.client.register_handlers('test_value',
-        #                                self.callback_func_for_test_value)
-=======
->>>>>>> 4eeff574
+
         self.client.register_handlers(
             'split_lr_for_test_data',
             self.callback_func_for_split_lr_for_test_data)
         self.client.register_handlers('LR', self.callback_func_for_LR)
 
     def evaluation(self):
-<<<<<<< HEAD
-        loss = self.client.ls.loss(self.client.test_y, self.client.test_z)
-        if self.client.criterion_type == 'CrossEntropyLoss':
-            metric = self.client.ls.metric(self.client.test_y,
-                                           self.client.test_z)
-=======
+
         loss = self.client.ls.loss(self.client.test_y, self.client.test_result)
         if self.client.criterion_type == 'CrossEntropyLoss':
             metric = self.client.ls.metric(self.client.test_y,
                                            self.client.test_result)
->>>>>>> 4eeff574
+
             metrics = {
                 'test_loss': loss,
                 'test_acc': metric[1],
@@ -56,34 +45,15 @@
     def test_for_node(self, tree_num, node_num):
         if node_num >= 2**self.client.max_tree_depth - 1:
             if tree_num + 1 < self.client.num_of_trees:
-<<<<<<< HEAD
-                if (tree_num + 1) % self.client._cfg.eval.freq == 0:
-                    metrics = self.evaluation()
 
-                    self.client.comm_manager.send(
-                        Message(msg_type='test_result',
-                                sender=self.client.ID,
-                                state=self.client.state,
-                                receiver=self.client.server_id,
-                                content=(tree_num, metrics)))
-=======
                 # TODO: add feedback during training
->>>>>>> 4eeff574
                 self.client.state += 1
                 logger.info(
                     f'----------- Starting a new training round (Round '
                     f'#{self.client.state}) -------------')
-<<<<<<< HEAD
-                # if tree_num % self._cfg.eval.freq == 0:
-                # to build the next tree
-                self.client.fs.compute_for_root(tree_num + 1)
 
-            else:
-                metrics = self.evaluation()
-=======
                 # build the next tree
                 self.client.fs.compute_for_root(tree_num + 1)
->>>>>>> 4eeff574
 
             else:
                 metrics = self.evaluation()
@@ -94,12 +64,6 @@
                             receiver=self.client.server_id,
                             content=(tree_num, metrics)))
 
-<<<<<<< HEAD
-            # else:
-            #    self.test_for_root(tree_num + 1)
-        elif self.client.tree_list[tree_num][node_num].weight:
-            self.client.test_z += self.client.tree_list[tree_num][
-=======
                 self.client.comm_manager.send(
                     Message(msg_type='send_feature_importance',
                             sender=self.client.ID,
@@ -118,7 +82,6 @@
                             content=self.client.feature_importance))
         elif self.client.tree_list[tree_num][node_num].weight:
             self.client.test_result += self.client.tree_list[tree_num][
->>>>>>> 4eeff574
                 node_num].indicator * self.client.tree_list[tree_num][
                     node_num].weight
             self.test_for_node(tree_num, node_num + 1)
