import time

import numpy as np
import logging

from federatedscope.vertical_fl.xgb_base.worker.Tree import Tree

from federatedscope.core.workers import Client
from federatedscope.core.message import Message
from federatedscope.vertical_fl.dataloader.utils import batch_iter

from federatedscope.vertical_fl.xgb_base.worker.Feature_sort_base\
    import Feature_sort_base
from federatedscope.vertical_fl.xgb_base.worker.Feature_sort_by_bin\
    import Feature_sort_by_bin
from federatedscope.vertical_fl.xgb_base.worker.Test_base import Test_base

from federatedscope.vertical_fl.xgb_base.worker.Loss_function \
    import TwoClassificationloss, Regression_by_mseloss, Regression_by_maeloss

logger = logging.getLogger(__name__)


class XGBClient(Client):
    def __init__(self,
                 ID=-1,
                 server_id=None,
                 state=0,
                 config=None,
                 data=None,
                 model=None,
                 device='cpu',
                 strategy=None,
                 *args,
                 **kwargs):

        super(XGBClient,
              self).__init__(ID, server_id, state, config, data, model, device,
                             strategy, *args, **kwargs)

        self.lambda_ = None
        self.gamma = None
        self.num_of_trees = None
        self.max_tree_depth = None

        self.bin_num = config.train.optimizer.bin_num
        self.batch_size = config.data.batch_size

        self.data = data
        self.own_label = ('y' in self.data['train'])

        self.test_x = self.data['test']['x']
        if self.own_label:
            self.test_y = self.data['test']['y']

<<<<<<< HEAD
        self.test_z = np.zeros(self.test_x.shape[0])
=======
        self.test_result = np.zeros(self.test_x.shape[0])
>>>>>>> 4eeff574

        self.y_hat = None
        self.y = None
        self.num_of_parties = config.federate.client_num

        self.dataloader = batch_iter(self.data['train'],
                                     self._cfg.data.batch_size,
                                     shuffled=True)

        self.feature_order = None

        self.z = 0

        self.feature_list = [0] + config.xgb_base.dims
        self.feature_partition = [
            self.feature_list[i] - self.feature_list[i - 1]
            for i in range(1, len(self.feature_list))
        ]
        self.my_num_of_feature = self.feature_partition[self.ID - 1]
        self.total_num_of_feature = self.feature_list[-1]

        self.feature_order = [0] * self.my_num_of_feature

        self.feature_importance = [0] * self.my_num_of_feature
        # self.fs = Feature_sort()
        # the following two lines are the two alogs, where
        #   the first one corresponding to sending the whole feature order
        #   the second one corresponding to sending the bins of feature order
        if config.xgb_base.use_bin:
            self.fs = Feature_sort_by_bin(self, bin_num=self.bin_num)
            self.use_random_noise = config.xgb_base.use_random_noise
        else:
            self.fs = Feature_sort_base(self)

        self.ts = Test_base(self)

        self.criterion_type = config.criterion.type
        if self.criterion_type == 'CrossEntropyLoss':
            self.ls = TwoClassificationloss()
        elif self.criterion_type == 'Regression':
            self.ls = Regression_by_mseloss()

        self.register_handlers('model_para', self.callback_func_for_model_para)
        self.register_handlers('data_sample',
                               self.callback_func_for_data_sample)
        self.register_handlers('compute_next_node',
                               self.callback_func_for_compute_next_node)
        self.register_handlers('send_feature_importance',
                               self.callback_func_for_send_feature_importance)

    # save the order of values in each feature
    def order_feature(self, data):
        for j in range(data.shape[1]):
            self.feature_order[j] = data[:, j].argsort()

    # sample data
    def sample_data(self, index=None):
        if index is None:
            assert self.own_label
            return next(self.dataloader)
        else:
            return self.data['train']['x'][index]

    # all clients receive model para, and initial a tree list,
    # each contains self.num_of_trees trees
    # label-owner initials y_hat
    # label-owner sends "sample data" to others
    # label-owner calls self.preparation()

    def callback_func_for_model_para(self, message: Message):
        self.lambda_, self.gamma, self.num_of_trees, self.max_tree_depth \
            = message.content
        self.tree_list = [
            Tree(self.max_tree_depth).tree for _ in range(self.num_of_trees)
        ]
        if self.own_label:
            self.batch_index, self.x, self.y = self.sample_data()
            logger.info(f'----------- Starting a new training round (Round '
                        f'#{self.state}) -------------')
            # init y_hat
            self.y_hat = np.random.uniform(low=0.0, high=1.0, size=len(self.y))
            # self.y_hat = np.zeros(len(self.y))
            logger.info(f'----------- Starting a new training round (Round '
                        f'#{self.state}) -------------')
            self.comm_manager.send(
                Message(
                    msg_type='data_sample',
                    sender=self.ID,
                    state=self.state,
                    receiver=[
                        each
                        for each in list(self.comm_manager.neighbors.keys())
                        if each != self.server_id
                    ],
                    content=self.batch_index))
            self.fs.preparation()

    # other clients receive the data-sample information
    # other clients also call self.preparation()
    def callback_func_for_data_sample(self, message: Message):
        self.batch_index = message.content
        self.x = self.sample_data(index=self.batch_index)
        self.fs.preparation()

    def _gain(self, grad, hess):
        return np.power(grad, 2) / (hess + self.lambda_)

    def cal_gain(self, left_grad, right_grad, left_hess, right_hess):
        left_gain = self._gain(left_grad, left_hess)
        right_gain = self._gain(right_grad, right_hess)
        total_gain = self._gain(left_grad + right_grad, left_hess + right_hess)
        return (left_gain + right_gain - total_gain) * 0.5 - self.gamma

    def split_for_lr(self, data, feature_value):
        left_index = [1 if x < feature_value else 0 for x in data]
        right_index = [1 if x >= feature_value else 0 for x in data]
        return left_index, right_index

    # label owner
    def callback_func_for_compute_next_node(self, message: Message):
        tree_num, node_num = message.content
        self.fs.compute_for_node(tree_num, node_num + 1)

    def set_weight(self, tree_num, node_num):
        sum_of_g = np.sum(self.tree_list[tree_num][node_num].grad)
        sum_of_h = np.sum(self.tree_list[tree_num][node_num].hess)
        weight = -sum_of_g / (sum_of_h + self.lambda_)
        self.tree_list[tree_num][node_num].weight = weight
        self.tree_list[tree_num][node_num].status = 'off'
        tmp = [node_num]
        while tmp:
            x = tmp[0]
            self.tree_list[tree_num][x].status = 'off'
            tmp = tmp[1:]
            if 2 * x + 2 <= 2**self.max_tree_depth - 1:
                tmp.append(2 * x + 1)
                tmp.append(2 * x + 2)
        self.fs.compute_for_node(tree_num, node_num + 1)

    def prediction(self, tree_num):
        node_num = 0
        self.compute_weight(tree_num, node_num)

    def compute_weight(self, tree_num, node_num):
        if node_num >= 2**self.max_tree_depth - 1:
            if tree_num == 0:
                self.y_hat = self.z
            else:
                self.y_hat += self.z
            self.z = 0

            self.ts.test_for_root(tree_num)
        else:
            if self.tree_list[tree_num][node_num].weight:
                self.z += self.tree_list[tree_num][
                    node_num].weight * self.tree_list[tree_num][
                        node_num].indicator
            self.compute_weight(tree_num, node_num + 1)

    def callback_func_for_send_feature_importance(self, message: Message):
        self.comm_manager.send(
            Message(msg_type='feature_importance',
                    sender=self.ID,
                    state=self.state,
                    receiver=self.server_id,
                    content=self.feature_importance))<|MERGE_RESOLUTION|>--- conflicted
+++ resolved
@@ -53,11 +53,7 @@
         if self.own_label:
             self.test_y = self.data['test']['y']
 
-<<<<<<< HEAD
-        self.test_z = np.zeros(self.test_x.shape[0])
-=======
         self.test_result = np.zeros(self.test_x.shape[0])
->>>>>>> 4eeff574
 
         self.y_hat = None
         self.y = None
@@ -89,6 +85,11 @@
         if config.xgb_base.use_bin:
             self.fs = Feature_sort_by_bin(self, bin_num=self.bin_num)
             self.use_random_noise = config.xgb_base.use_random_noise
+            if self.use_random_noise:
+                self.epsilon = config.xgb_base.epsilon
+                self.fs = Feature_sort_by_bin(self,
+                                              epsilon=self.epsilon,
+                                              bin_num=self.bin_num)
         else:
             self.fs = Feature_sort_base(self)
 
@@ -135,8 +136,6 @@
         ]
         if self.own_label:
             self.batch_index, self.x, self.y = self.sample_data()
-            logger.info(f'----------- Starting a new training round (Round '
-                        f'#{self.state}) -------------')
             # init y_hat
             self.y_hat = np.random.uniform(low=0.0, high=1.0, size=len(self.y))
             # self.y_hat = np.zeros(len(self.y))
