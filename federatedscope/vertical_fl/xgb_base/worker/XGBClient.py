import time

import numpy as np
import logging

from federatedscope.vertical_fl.xgb_base.worker.Tree import Tree

from federatedscope.core.workers import Client
from federatedscope.core.message import Message
from federatedscope.vertical_fl.dataloader.utils import batch_iter

from federatedscope.vertical_fl.xgb_base.worker.Feature_sort_base\
    import Feature_sort_base
from federatedscope.vertical_fl.xgb_base.worker.Feature_sort_by_bin\
    import Feature_sort_by_bin
from federatedscope.vertical_fl.xgb_base.worker.Test_base import Test_base

from federatedscope.vertical_fl.xgb_base.worker.Loss_function \
    import TwoClassificationloss, Regression_by_mseloss, Regression_by_maeloss

logger = logging.getLogger(__name__)


class XGBClient(Client):
    def __init__(self,
                 ID=-1,
                 server_id=None,
                 state=0,
                 config=None,
                 data=None,
                 model=None,
                 device='cpu',
                 strategy=None,
                 *args,
                 **kwargs):

        super(XGBClient,
              self).__init__(ID, server_id, state, config, data, model, device,
                             strategy, *args, **kwargs)

        self.lambda_ = None
        self.gamma = None
        self.num_of_trees = None
        self.max_tree_depth = None
        self.vertical_dims = self._cfg.vertical_dims

        self.federate_mode = config.federate.mode

        self.bin_num = config.train.optimizer.bin_num
<<<<<<< HEAD
        self.batch_size = config.data.batch_size
        self.lr = config.train.optimizer.learning_rate
=======
        self.batch_size = config.dataloader.batch_size
>>>>>>> f8370735

        self.data = data
        self.own_label = ('y' in self.data['train'])
        self._init_data_related_var()

        self.register_handlers('model_para', self.callback_func_for_model_para)
        self.register_handlers('data_sample',
                               self.callback_func_for_data_sample)
        self.register_handlers('compute_next_node',
                               self.callback_func_for_compute_next_node)
        self.register_handlers('send_feature_importance',
                               self.callback_func_for_send_feature_importance)
        self.register_handlers('finish', self.callback_func_for_finish)

    def _init_data_related_var(self):
        self.test_x = self.data['test']['x']
        if self.own_label:
            self.test_y = self.data['test']['y']

        self.test_result = np.zeros(self.test_x.shape[0])

        self.y_hat = None
        self.y = None
        self.num_of_parties = self._cfg.federate.client_num

        self.dataloader = batch_iter(self.data['train'],
                                     self.batch_size,
                                     shuffled=True)

        self.feature_order = None

        self.z = 0

        self.feature_list = [0] + self.vertical_dims
        self.feature_partition = [
            self.feature_list[i] - self.feature_list[i - 1]
            for i in range(1, len(self.feature_list))
        ]
        self.my_num_of_feature = self.feature_partition[self.ID - 1]
        self.total_num_of_feature = self.feature_list[-1]

        self.feature_order = [0] * self.my_num_of_feature

        self.feature_importance = [0] * self.my_num_of_feature
        # self.fs = Feature_sort()
        # the following two lines are the two alogs, where
        #   the first one corresponding to sending the whole feature order
        #   the second one corresponding to sending the bins of feature order
        if self._cfg.xgb_base.use_bin:
            self.fs = Feature_sort_by_bin(self, bin_num=self.bin_num)
        else:
            self.fs = Feature_sort_base(self)

        self.ts = Test_base(self)

        self.criterion_type = self._cfg.criterion.type
        if self.criterion_type == 'CrossEntropyLoss':
            self.ls = TwoClassificationloss()
        elif self.criterion_type == 'Regression':
            self.ls = Regression_by_mseloss()

    # save the order of values in each feature
    def order_feature(self, data):
        for j in range(data.shape[1]):
            self.feature_order[j] = data[:, j].argsort()

    # sample data
    def sample_data(self, index=None):
        if index is None:
            assert self.own_label
            return next(self.dataloader)
        else:
            return self.data['train']['x'][index]

    # all clients receive model para, and initial a tree list,
    # each contains self.num_of_trees trees
    # label-owner initials y_hat
    # label-owner sends "sample data" to others
    # label-owner calls self.preparation()

    def callback_func_for_model_para(self, message: Message):
        self.lambda_, self.gamma, self.num_of_trees, self.max_tree_depth \
            = message.content

        # client adds his own ID and address in his comm_manager.neighbors
        # to send and receive messages from himself
        if self.federate_mode == 'distributed':
            self.comm_manager.add_neighbors(neighbor_id=self.ID,
                                            address={
                                                'host': self.comm_manager.host,
                                                'port': self.comm_manager.port
                                            })
        self.tree_list = [
            Tree(self.max_tree_depth).tree for _ in range(self.num_of_trees)
        ]
        if self.own_label:
            self.batch_index, self.x, self.y = self.sample_data()
            # init y_hat
            self.y_hat = np.random.uniform(low=0.0, high=1.0, size=len(self.y))
            logger.info(f'---------- Building a new tree (Tree '
                        f'#{self.state}) -------------')
            self.comm_manager.send(
                Message(
                    msg_type='data_sample',
                    sender=self.ID,
                    state=self.state,
                    receiver=[
                        each
                        for each in list(self.comm_manager.neighbors.keys())
                        if each != self.server_id
                    ],
                    content=self.batch_index))
            self.fs.preparation()

    # other clients receive the data-sample information
    # other clients also call self.preparation()
    def callback_func_for_data_sample(self, message: Message):
        self.batch_index = message.content
        self.x = self.sample_data(index=self.batch_index)
        self.fs.preparation()

    def _gain(self, grad, hess):
        return np.power(grad, 2) / (hess + self.lambda_)

    def cal_gain(self, left_grad, right_grad, left_hess, right_hess):
        left_gain = self._gain(left_grad, left_hess)
        right_gain = self._gain(right_grad, right_hess)
        total_gain = self._gain(left_grad + right_grad, left_hess + right_hess)
        return (left_gain + right_gain - total_gain) * 0.5 - self.gamma

    def split_for_lr(self, data, feature_value):
        left_index = [1 if x < feature_value else 0 for x in data]
        right_index = [1 if x >= feature_value else 0 for x in data]
        return left_index, right_index

    # label owner
    def callback_func_for_compute_next_node(self, message: Message):
        tree_num, node_num = message.content
        self.fs.compute_for_node(tree_num, node_num + 1)

    def set_weight(self, tree_num, node_num):
        sum_of_g = np.sum(self.tree_list[tree_num][node_num].grad)
        sum_of_h = np.sum(self.tree_list[tree_num][node_num].hess)
        weight = -sum_of_g / (sum_of_h + self.lambda_)
        self.tree_list[tree_num][node_num].weight = weight
        self.tree_list[tree_num][node_num].status = 'off'
        tmp = [node_num]
        while tmp:
            x = tmp[0]
            self.tree_list[tree_num][x].status = 'off'
            tmp = tmp[1:]
            if 2 * x + 2 <= 2**self.max_tree_depth - 1:
                tmp.append(2 * x + 1)
                tmp.append(2 * x + 2)
        self.fs.compute_for_node(tree_num, node_num + 1)

    def prediction(self, tree_num):
        node_num = 0
        self.compute_weight(tree_num, node_num)

    def compute_weight(self, tree_num, node_num):
        if node_num >= 2**self.max_tree_depth - 1:
            if tree_num == 0:
                self.y_hat = self.z
            else:
                self.y_hat += self.z
            self.z = 0

            self.ts.test_for_root(tree_num)
        else:
            if self.tree_list[tree_num][node_num].weight:
                self.z += self.tree_list[tree_num][
                    node_num].weight * self.tree_list[tree_num][
                        node_num].indicator * self.lr
            self.compute_weight(tree_num, node_num + 1)

    def callback_func_for_send_feature_importance(self, message: Message):
        self.comm_manager.send(
            Message(msg_type='feature_importance',
                    sender=self.ID,
                    state=self.state,
                    receiver=self.server_id,
                    content=self.feature_importance))

    def callback_func_for_finish(self, message: Message):
        pass<|MERGE_RESOLUTION|>--- conflicted
+++ resolved
@@ -47,12 +47,9 @@
         self.federate_mode = config.federate.mode
 
         self.bin_num = config.train.optimizer.bin_num
-<<<<<<< HEAD
-        self.batch_size = config.data.batch_size
+
         self.lr = config.train.optimizer.learning_rate
-=======
         self.batch_size = config.dataloader.batch_size
->>>>>>> f8370735
 
         self.data = data
         self.own_label = ('y' in self.data['train'])
