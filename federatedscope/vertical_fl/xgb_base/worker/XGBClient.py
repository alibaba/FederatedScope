--- conflicted
+++ resolved
@@ -60,6 +60,7 @@
                                self.callback_func_for_compute_next_node)
         self.register_handlers('send_feature_importance',
                                self.callback_func_for_send_feature_importance)
+        self.register_handlers('finish', self.callback_func_for_finish)
 
     def _init_data_related_var(self):
         self.test_x = self.data['test']['x']
@@ -108,18 +109,6 @@
         elif self.criterion_type == 'Regression':
             self.ls = Regression_by_mseloss()
 
-<<<<<<< HEAD
-=======
-        self.register_handlers('model_para', self.callback_func_for_model_para)
-        self.register_handlers('data_sample',
-                               self.callback_func_for_data_sample)
-        self.register_handlers('compute_next_node',
-                               self.callback_func_for_compute_next_node)
-        self.register_handlers('send_feature_importance',
-                               self.callback_func_for_send_feature_importance)
-        self.register_handlers('finish', self.callback_func_for_finish)
-
->>>>>>> caa06116
     # save the order of values in each feature
     def order_feature(self, data):
         for j in range(data.shape[1]):
