from federatedscope.core.workers import Server
from federatedscope.core.message import Message
from federatedscope.vertical_fl.xgb_base.worker.Tree import Tree

import numpy as np
import logging

logger = logging.getLogger(__name__)


class XGBServer(Server):
    def __init__(self,
                 ID=-1,
                 state=0,
                 config=None,
                 data=None,
                 model=None,
                 client_num=2,
                 total_round_num=10,
                 device='cpu',
                 strategy=None,
                 **kwargs):
        super(XGBServer,
              self).__init__(ID, state, config, data, model, client_num,
                             total_round_num, device, strategy, **kwargs)

        self.lambda_ = config.train.optimizer.lambda_
        self.gamma = config.train.optimizer.gamma
        self.num_of_trees = config.train.optimizer.num_of_trees
        self.max_tree_depth = config.train.optimizer.max_tree_depth

        self.num_of_parties = config.federate.client_num

        self.batch_size = config.data.batch_size

        self.feature_list = [0] + config.xgb_base.dims
        self.feature_partition = [
            self.feature_list[i + 1] - self.feature_list[i]
            for i in range(len(self.feature_list) - 1)
        ]
        self.total_num_of_feature = self.feature_list[-1]

        self.data = data

        self.tree_list = [
            Tree(self.max_tree_depth).tree for _ in range(self.num_of_trees)
        ]
        self.feature_importance_dict = dict()

        # self.register_handlers('test', self.callback_func_for_test)
        self.register_handlers('test_result',
                               self.callback_func_for_test_result)
        self.register_handlers('feature_importance',
                               self.callback_func_for_feature_importance)

    def trigger_for_start(self):
        if self.check_client_join_in():
            self.broadcast_client_address()
            self.broadcast_model_para()

    def broadcast_model_para(self):
        self.comm_manager.send(
            Message(msg_type='model_para',
                    sender=self.ID,
                    receiver=list(self.comm_manager.get_neighbors().keys()),
                    state=self.state,
                    content=(self.lambda_, self.gamma, self.num_of_trees,
                             self.max_tree_depth)))

<<<<<<< HEAD
    '''
=======
    def callback_func_for_feature_importance(self, message: Message):
        feature_importance = message.content
        self.feature_importance_dict[message.sender] = feature_importance
        if len(self.feature_importance_dict) == self.num_of_parties:
            self.feature_importance_dict = dict(
                sorted(self.feature_importance_dict.items(),
                       key=lambda x: x[0]))

>>>>>>> cfab8c71
    def callback_func_for_test(self, message: Message):
        test_x = self.data['test']['x']
        test_y = self.data['test']['y']
        for i in range(self.num_of_parties):
            test_data = test_x[:,
                               self.feature_list[i]:self.feature_list[i + 1]]
            self.comm_manager.send(
                Message(msg_type='test_data',
                        sender=self.ID,
                        receiver=i + 1,
                        state=self.state,
                        content=test_data))
        self.comm_manager.send(
            Message(msg_type='test_value',
                    sender=self.ID,
                    receiver=self.num_of_parties,
                    state=self.state,
                    content=test_y))
    '''

    def callback_func_for_test_result(self, message: Message):
        tree_num, metrics = message.content
        self._monitor.update_best_result(self.best_results,
                                         metrics,
                                         results_type='server_global_eval')
        self._monitor.add_items_to_best_result(
            self.best_results,
            self.feature_importance_dict,
            results_type='feature_importance')
        formatted_logs = self._monitor.format_eval_res(
            metrics,
            rnd=tree_num,
            role='Server #',
            forms=self._cfg.eval.report)
        logger.info(formatted_logs)<|MERGE_RESOLUTION|>--- conflicted
+++ resolved
@@ -67,9 +67,7 @@
                     content=(self.lambda_, self.gamma, self.num_of_trees,
                              self.max_tree_depth)))
 
-<<<<<<< HEAD
-    '''
-=======
+    # TODO: merge the following two callback funcs
     def callback_func_for_feature_importance(self, message: Message):
         feature_importance = message.content
         self.feature_importance_dict[message.sender] = feature_importance
@@ -77,40 +75,38 @@
             self.feature_importance_dict = dict(
                 sorted(self.feature_importance_dict.items(),
                        key=lambda x: x[0]))
-
->>>>>>> cfab8c71
-    def callback_func_for_test(self, message: Message):
-        test_x = self.data['test']['x']
-        test_y = self.data['test']['y']
-        for i in range(self.num_of_parties):
-            test_data = test_x[:,
-                               self.feature_list[i]:self.feature_list[i + 1]]
-            self.comm_manager.send(
-                Message(msg_type='test_data',
-                        sender=self.ID,
-                        receiver=i + 1,
-                        state=self.state,
-                        content=test_data))
-        self.comm_manager.send(
-            Message(msg_type='test_value',
-                    sender=self.ID,
-                    receiver=self.num_of_parties,
-                    state=self.state,
-                    content=test_y))
-    '''
+            self._monitor.update_best_result(self.best_results,
+                                             self.metrics,
+                                             results_type='server_global_eval')
+            self._monitor.add_items_to_best_result(
+                self.best_results,
+                self.feature_importance_dict,
+                results_type='feature_importance')
+            formatted_logs = self._monitor.format_eval_res(
+                self.metrics,
+                rnd=self.tree_num,
+                role='Server #',
+                forms=self._cfg.eval.report)
+            print(self.best_results)
+            logger.info(formatted_logs)
 
     def callback_func_for_test_result(self, message: Message):
         tree_num, metrics = message.content
-        self._monitor.update_best_result(self.best_results,
-                                         metrics,
-                                         results_type='server_global_eval')
-        self._monitor.add_items_to_best_result(
-            self.best_results,
-            self.feature_importance_dict,
-            results_type='feature_importance')
-        formatted_logs = self._monitor.format_eval_res(
-            metrics,
-            rnd=tree_num,
-            role='Server #',
-            forms=self._cfg.eval.report)
-        logger.info(formatted_logs)+        if tree_num == self.num_of_trees - 1:
+            self.tree_num = tree_num
+            self.metrics = metrics
+            return
+        else:
+            self._monitor.update_best_result(self.best_results,
+                                             metrics,
+                                             results_type='server_global_eval')
+            self._monitor.add_items_to_best_result(
+                self.best_results,
+                self.feature_importance_dict,
+                results_type='feature_importance')
+            formatted_logs = self._monitor.format_eval_res(
+                metrics,
+                rnd=tree_num,
+                role='Server #',
+                forms=self._cfg.eval.report)
+            logger.info(formatted_logs)