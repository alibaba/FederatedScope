from federatedscope.core.workers import Server
from federatedscope.core.message import Message
from federatedscope.vertical_fl.xgb_base.worker.Tree import Tree

import numpy as np
import logging

logger = logging.getLogger(__name__)


class XGBServer(Server):
    def __init__(self,
                 ID=-1,
                 state=0,
                 config=None,
                 data=None,
                 model=None,
                 client_num=2,
                 total_round_num=10,
                 device='cpu',
                 strategy=None,
                 **kwargs):
        super(XGBServer,
              self).__init__(ID, state, config, data, model, client_num,
                             total_round_num, device, strategy, **kwargs)

        self.lambda_ = config.train.optimizer.lambda_
        self.gamma = config.train.optimizer.gamma
        self.num_of_trees = config.train.optimizer.num_of_trees
        self.max_tree_depth = config.train.optimizer.max_tree_depth

        self.num_of_parties = config.federate.client_num

        self.batch_size = config.data.batch_size

        self.feature_list = [0] + config.xgb_base.dims
        self.feature_partition = [
            self.feature_list[i + 1] - self.feature_list[i]
            for i in range(len(self.feature_list) - 1)
        ]
        self.total_num_of_feature = self.feature_list[-1]

        self.data = data

        self.tree_list = [
            Tree(self.max_tree_depth).tree for _ in range(self.num_of_trees)
        ]
        self.feature_importance_dict = dict()

<<<<<<< HEAD
        # self.register_handlers('test', self.callback_func_for_test)
=======
>>>>>>> 4eeff574
        self.register_handlers('test_result',
                               self.callback_func_for_test_result)
        self.register_handlers('feature_importance',
                               self.callback_func_for_feature_importance)

    def trigger_for_start(self):
        if self.check_client_join_in():
            self.broadcast_client_address()
            self.broadcast_model_para()

    def broadcast_model_para(self):
        self.comm_manager.send(
            Message(msg_type='model_para',
                    sender=self.ID,
                    receiver=list(self.comm_manager.get_neighbors().keys()),
                    state=self.state,
                    content=(self.lambda_, self.gamma, self.num_of_trees,
                             self.max_tree_depth)))

<<<<<<< HEAD
    def callback_func_for_test_result(self, message: Message):
        tree_num, metrics = message.content
        self._monitor.update_best_result(self.best_results,
                                         metrics,
                                         results_type='server_global_eval')
        formatted_logs = self._monitor.format_eval_res(
            metrics,
            rnd=tree_num,
            role='Server #',
            forms=self._cfg.eval.report)
        logger.info(formatted_logs)
=======
    # TODO: merge the following two callback funcs
    def callback_func_for_feature_importance(self, message: Message):
        feature_importance = message.content
        self.feature_importance_dict[message.sender] = feature_importance
        if len(self.feature_importance_dict) == self.num_of_parties:
            self.feature_importance_dict = dict(
                sorted(self.feature_importance_dict.items(),
                       key=lambda x: x[0]))
            self._monitor.update_best_result(self.best_results,
                                             self.metrics,
                                             results_type='server_global_eval')
            self._monitor.add_items_to_best_result(
                self.best_results,
                self.feature_importance_dict,
                results_type='feature_importance')
            formatted_logs = self._monitor.format_eval_res(
                self.metrics,
                rnd=self.tree_num,
                role='Server #',
                forms=self._cfg.eval.report)
            logger.info(formatted_logs)

    def callback_func_for_test_result(self, message: Message):
        self.tree_num, self.metrics = message.content
>>>>>>> 4eeff574
<|MERGE_RESOLUTION|>--- conflicted
+++ resolved
@@ -47,10 +47,6 @@
         ]
         self.feature_importance_dict = dict()
 
-<<<<<<< HEAD
-        # self.register_handlers('test', self.callback_func_for_test)
-=======
->>>>>>> 4eeff574
         self.register_handlers('test_result',
                                self.callback_func_for_test_result)
         self.register_handlers('feature_importance',
@@ -70,19 +66,6 @@
                     content=(self.lambda_, self.gamma, self.num_of_trees,
                              self.max_tree_depth)))
 
-<<<<<<< HEAD
-    def callback_func_for_test_result(self, message: Message):
-        tree_num, metrics = message.content
-        self._monitor.update_best_result(self.best_results,
-                                         metrics,
-                                         results_type='server_global_eval')
-        formatted_logs = self._monitor.format_eval_res(
-            metrics,
-            rnd=tree_num,
-            role='Server #',
-            forms=self._cfg.eval.report)
-        logger.info(formatted_logs)
-=======
     # TODO: merge the following two callback funcs
     def callback_func_for_feature_importance(self, message: Message):
         feature_importance = message.content
@@ -106,5 +89,4 @@
             logger.info(formatted_logs)
 
     def callback_func_for_test_result(self, message: Message):
-        self.tree_num, self.metrics = message.content
->>>>>>> 4eeff574
+        self.tree_num, self.metrics = message.content