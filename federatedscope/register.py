--- conflicted
+++ resolved
@@ -87,22 +87,14 @@
 scheduler_dict = {}
 
 
-<<<<<<< HEAD
-def register_transform(key, module):
-    register(key, module, transform_dict)
-=======
 def register_scheduler(key, module):
     register(key, module, scheduler_dict)
->>>>>>> 07b46af5
 
 
 optimizer_dict = {}
 
 
 def register_optimizer(key, module):
-<<<<<<< HEAD
-    register(key, module, optimizer_dict)
-=======
     register(key, module, optimizer_dict)
 
 
@@ -110,5 +102,4 @@
 
 
 def register_worker(key, module):
-    register(key, module, worker_dict)
->>>>>>> 07b46af5
+    register(key, module, worker_dict)