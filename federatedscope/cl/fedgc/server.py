import torch
import logging
import copy
import numpy as np

from federatedscope.core.message import Message
from federatedscope.core.workers.server import Server
from federatedscope.core.auxiliaries.utils import merge_dict
from federatedscope.cl.fedgc.utils import global_NT_xentloss

logger = logging.getLogger(__name__)


class GlobalContrastFLServer(Server):
    r"""
    GlobalContrastFL(Fedgc) Server contain two part in training: Fedavg
    aggragator for client model weight and calculate global loss from
    all sampled client embedding then broadcast all client to train model.
    """
    def __init__(self,
                 ID=-1,
                 state=0,
                 config=None,
                 data=None,
                 model=None,
                 client_num=5,
                 total_round_num=10,
                 device='cpu',
                 strategy=None,
                 **kwargs):
        super(GlobalContrastFLServer,
              self).__init__(ID, state, config, data, model, client_num,
                             total_round_num, device, strategy, **kwargs)
        # Initial seqs_embedding
        self.seqs_embedding = {
            idx: ()
            for idx in range(1, self._cfg.federate.client_num + 1)
        }
        self.loss_list = {
            idx: 0
            for idx in range(1, self._cfg.federate.client_num + 1)
        }

    def _register_default_handlers(self):
        self.register_handlers('join_in', self.callback_funcs_for_join_in)
        self.register_handlers('join_in_info', self.callback_funcs_for_join_in)
        self.register_handlers('model_para', self.callback_funcs_model_para)
        self.register_handlers('metrics', self.callback_funcs_for_metrics)
        self.register_handlers('pred_embedding',
                               self.callback_funcs_global_loss)

    def check_and_move_on_for_global_loss(self):

        minimal_number = self.sample_client_num

        if self.check_buffer(self.state,
                             minimal_number,
                             check_eval_result=False):

            # Receiving enough feedback in the training process

            # Get all the message
            train_msg_buffer = self.msg_buffer['train'][self.state]
            for model_idx in range(self.model_num):
                model = self.models[model_idx]
                msg_list = list()
                for client_id in train_msg_buffer:
                    if self.model_num == 1:
                        pred_embedding = train_msg_buffer[client_id]
                        self.seqs_embedding[client_id] = pred_embedding
                    else:
                        raise ValueError(
                            'GlobalContrastFL server not support multi-model.')

                global_loss_fn = global_NT_xentloss(device=self.device)
                for client_id in train_msg_buffer:
                    z1 = self.seqs_embedding[client_id][0]
                    z2 = self.seqs_embedding[client_id][1]
<<<<<<< HEAD
                    others_z2 = [
                        self.seqs_embedding[other_client_id][1]
                        for other_client_id in train_msg_buffer
                        if other_client_id != client_id
                    ]
                    self.loss_list[client_id] = global_loss_fn(
                        z1, z2, others_z2)
                    logger.info(f'client {client_id}'
=======
                    others_z2 = [self.seqs_embedding[other_client_id][1] 
                                for other_client_id in train_msg_buffer 
                                if other_client_id != client_id]
                    self.loss_list[client_id] = global_loss_fn(z1, z2, others_z2)
                    logger.info(f'client {client_id}' 
>>>>>>> 09992884
                                f'global_loss:{self.loss_list[client_id]}')

            self.state += 1
            if self.state <= self.total_round_num:

                for client_id in train_msg_buffer:

                    msg_list = {
                        'global_loss': self.loss_list[client_id],
                    }

                    self.comm_manager.send(
                        Message(msg_type='global_loss',
                                sender=self.ID,
                                receiver=[client_id],
                                state=self.state,
                                content=msg_list))

    def check_and_move_on(self,
                          check_eval_result=False,
                          min_received_num=None):
        """
        To check the message_buffer. When enough messages are receiving,
        some events (such as perform aggregation, evaluation, and move to
        the next training round) would be triggered.

        Arguments:
            check_eval_result (bool): If True, check the message buffer for
            evaluation; and check the message buffer for training otherwise.
        """
        if min_received_num is None:
            if self._cfg.asyn.use:
                min_received_num = self._cfg.asyn.min_received_num
            else:
                min_received_num = self._cfg.federate.sample_client_num
        assert min_received_num <= self.sample_client_num

        if check_eval_result and self._cfg.federate.mode.lower(
        ) == "standalone":
            # in evaluation stage and standalone simulation mode, we assume
            # strong synchronization that receives responses from all clients
            min_received_num = len(self.comm_manager.get_neighbors().keys())

        move_on_flag = True  # To record whether moving to a new training
        # round or finishing the evaluation
        if self.check_buffer(self.state, min_received_num, check_eval_result):
            if not check_eval_result:
                # Receiving enough feedback in the training process
                aggregated_num = self._perform_federated_aggregation()
<<<<<<< HEAD

=======
                
>>>>>>> 09992884
                if self.state % self._cfg.eval.freq == 0 and self.state != \
                        self.total_round_num:
                    #  Evaluate
                    logger.info(f'Server: Starting evaluation at the end '
                                f'of round {self.state - 1}.')
                    self.eval()

                if self.state < self.total_round_num:
                    # Move to next round of training
                    logger.info(
                        f'----------- Starting a new training round (Round '
                        f'#{self.state}) -------------')
                    # Clean the msg_buffer
                    self.msg_buffer['train'][self.state - 1].clear()
                    self.msg_buffer['train'][self.state] = dict()
                    self.staled_msg_buffer.clear()
                    # Start a new training round
                    self._start_new_training_round(aggregated_num)
                else:
                    # Final Evaluate
                    logger.info('Server: Training is finished! Starting '
                                'evaluation.')
                    self.eval()

            else:
                # Receiving enough feedback in the evaluation process
                self._merge_and_format_eval_results()

        else:
            move_on_flag = False

        return move_on_flag

    def callback_funcs_global_loss(self, message: Message):
        """
        The handling function for receiving model embeddings, which triggers
            check_and_move_on (calculate global loss when enough feedback has
            been received).

        Arguments:
            message: The received message, which includes sender, receiver,
                state, and content. More detail can be found in
                federatedscope.core.message
        """
        if self.is_finish:
            return 'finish'

        round = message.state
        sender = message.sender
        timestamp = message.timestamp
        content = message.content
        self.sampler.change_state(sender, 'idle')

        # update the currency timestamp according to the received message
        assert timestamp >= self.cur_timestamp  # for test
        self.cur_timestamp = timestamp

        if round == self.state:
            if round not in self.msg_buffer['train']:
                self.msg_buffer['train'][round] = dict()
            # Save the messages in this round
            self.msg_buffer['train'][round][sender] = content
        elif round >= self.state - self.staleness_toleration:
            # Save the staled messages
            self.staled_msg_buffer.append((round, sender, content))

        move_on_flag = self.check_and_move_on_for_global_loss()

        return move_on_flag

    def callback_funcs_model_para(self, message: Message):
        """
        The handling function for receiving model parameters, which triggers
            check_and_move_on (perform aggregation when enough feedback has
            been received).
        This handling function is widely used in various FL courses.

        Arguments:
            message: The received message, which includes sender, receiver,
                state, and content. More detail can be found in
                federatedscope.core.message
        """
        if self.is_finish:
            return 'finish'

        round = message.state
        sender = message.sender
        timestamp = message.timestamp
        content = message.content
        self.sampler.change_state(sender, 'idle')

        # update the currency timestamp according to the received message
        assert timestamp >= self.cur_timestamp  # for test
        self.cur_timestamp = timestamp

        if round == self.state:
            if round not in self.msg_buffer['train']:
                self.msg_buffer['train'][round] = dict()
            # Save the messages in this round
            self.msg_buffer['train'][round][sender] = content
        elif round >= self.state - self.staleness_toleration:
            # Save the staled messages
            self.staled_msg_buffer.append((round, sender, content))
        else:
            # Drop the out-of-date messages
            logger.info(f'Drop a out-of-date message from round #{round}')
            self.dropout_num += 1

        if self._cfg.federate.online_aggr:
            self.aggregator.inc(content[:2])

        move_on_flag = self.check_and_move_on()
        if self._cfg.asyn.use and self._cfg.asyn.broadcast_manner == \
                'after_receiving':
            self.broadcast_model_para(msg_type='model_para',
                                      sample_client_num=1)

        return move_on_flag<|MERGE_RESOLUTION|>--- conflicted
+++ resolved
@@ -36,26 +36,23 @@
             idx: ()
             for idx in range(1, self._cfg.federate.client_num + 1)
         }
-        self.loss_list = {
+        self.loss_list= {
             idx: 0
             for idx in range(1, self._cfg.federate.client_num + 1)
         }
-
+    
     def _register_default_handlers(self):
         self.register_handlers('join_in', self.callback_funcs_for_join_in)
         self.register_handlers('join_in_info', self.callback_funcs_for_join_in)
         self.register_handlers('model_para', self.callback_funcs_model_para)
         self.register_handlers('metrics', self.callback_funcs_for_metrics)
-        self.register_handlers('pred_embedding',
-                               self.callback_funcs_global_loss)
-
+        self.register_handlers('pred_embedding', self.callback_funcs_global_loss)
+    
     def check_and_move_on_for_global_loss(self):
 
         minimal_number = self.sample_client_num
 
-        if self.check_buffer(self.state,
-                             minimal_number,
-                             check_eval_result=False):
+        if self.check_buffer(self.state, minimal_number, check_eval_result=False):
 
             # Receiving enough feedback in the training process
 
@@ -76,22 +73,11 @@
                 for client_id in train_msg_buffer:
                     z1 = self.seqs_embedding[client_id][0]
                     z2 = self.seqs_embedding[client_id][1]
-<<<<<<< HEAD
-                    others_z2 = [
-                        self.seqs_embedding[other_client_id][1]
-                        for other_client_id in train_msg_buffer
-                        if other_client_id != client_id
-                    ]
-                    self.loss_list[client_id] = global_loss_fn(
-                        z1, z2, others_z2)
-                    logger.info(f'client {client_id}'
-=======
                     others_z2 = [self.seqs_embedding[other_client_id][1] 
                                 for other_client_id in train_msg_buffer 
                                 if other_client_id != client_id]
                     self.loss_list[client_id] = global_loss_fn(z1, z2, others_z2)
                     logger.info(f'client {client_id}' 
->>>>>>> 09992884
                                 f'global_loss:{self.loss_list[client_id]}')
 
             self.state += 1
@@ -109,7 +95,7 @@
                                 receiver=[client_id],
                                 state=self.state,
                                 content=msg_list))
-
+                    
     def check_and_move_on(self,
                           check_eval_result=False,
                           min_received_num=None):
@@ -141,11 +127,7 @@
             if not check_eval_result:
                 # Receiving enough feedback in the training process
                 aggregated_num = self._perform_federated_aggregation()
-<<<<<<< HEAD
-
-=======
                 
->>>>>>> 09992884
                 if self.state % self._cfg.eval.freq == 0 and self.state != \
                         self.total_round_num:
                     #  Evaluate
@@ -177,8 +159,8 @@
         else:
             move_on_flag = False
 
-        return move_on_flag
-
+        return move_on_flag            
+    
     def callback_funcs_global_loss(self, message: Message):
         """
         The handling function for receiving model embeddings, which triggers
@@ -215,7 +197,7 @@
         move_on_flag = self.check_and_move_on_for_global_loss()
 
         return move_on_flag
-
+    
     def callback_funcs_model_para(self, message: Message):
         """
         The handling function for receiving model parameters, which triggers
