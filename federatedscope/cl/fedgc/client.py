import torch
import logging
import copy
import numpy as np

from federatedscope.core.message import Message
from federatedscope.core.workers.client import Client
from federatedscope.core.auxiliaries.utils import merge_dict

logger = logging.getLogger(__name__)


class GlobalContrastFLClient(Client):
    r"""
    GlobalContrastFL(Fedgc) Client receive aggregated model weight from
    server then update local weight; it also receive global loss from server
    to train model and update weight locally.
    """
    def _register_default_handlers(self):
        self.register_handlers('assign_client_id',
                               self.callback_funcs_for_assign_id)
        self.register_handlers('ask_for_join_in_info',
                               self.callback_funcs_for_join_in_info)
        self.register_handlers('address', self.callback_funcs_for_address)
        self.register_handlers('model_para',
                               self.callback_funcs_for_pred_embedding)
        self.register_handlers('global_loss',
                               self.callback_funcs_for_local_backward)
        self.register_handlers('ss_model_para',
                               self.callback_funcs_for_model_para)

        self.register_handlers('evaluate', self.callback_funcs_for_evaluate)
        self.register_handlers('finish', self.callback_funcs_for_finish)
        self.register_handlers('converged', self.callback_funcs_for_converged)

    def callback_funcs_for_local_backward(self, message: Message):
        round, sender, content = message.state, message.sender, message.content
        global_loss = content['global_loss']
        model_para = self.trainer.train_with_global_loss(global_loss)
        self.trainer.update(model_para)
        self.state = round
<<<<<<< HEAD
        sample_size = self.trainer.num_samples
=======
        sample_size= self.trainer.num_samples
>>>>>>> 09992884
        model_para = self.trainer.get_model_para()

        self.comm_manager.send(
            Message(msg_type='model_para',
                    sender=self.ID,
                    receiver=[sender],
                    state=self.state,
                    content=(sample_size, model_para)))

    def callback_funcs_for_pred_embedding(self, message: Message):
        round, sender, content = message.state, message.sender, message.content
        self.trainer.update(content)
        sample_size, model_para, results = self.trainer.train()
        self.state = round
        pred_embedding = self.trainer.get_train_pred_embedding()

        train_log_res = self._monitor.format_eval_res(results,
                                                      rnd=self.state,
                                                      role='Client #{}'.format(
                                                          self.ID),
                                                      return_raw=True)
        logger.info(train_log_res)

        self.comm_manager.send(
            Message(msg_type='pred_embedding',
                    sender=self.ID,
                    receiver=[sender],
                    state=self.state,
                    content=(pred_embedding)))<|MERGE_RESOLUTION|>--- conflicted
+++ resolved
@@ -8,7 +8,6 @@
 from federatedscope.core.auxiliaries.utils import merge_dict
 
 logger = logging.getLogger(__name__)
-
 
 class GlobalContrastFLClient(Client):
     r"""
@@ -24,8 +23,7 @@
         self.register_handlers('address', self.callback_funcs_for_address)
         self.register_handlers('model_para',
                                self.callback_funcs_for_pred_embedding)
-        self.register_handlers('global_loss',
-                               self.callback_funcs_for_local_backward)
+        self.register_handlers('global_loss', self.callback_funcs_for_local_backward)
         self.register_handlers('ss_model_para',
                                self.callback_funcs_for_model_para)
 
@@ -39,11 +37,7 @@
         model_para = self.trainer.train_with_global_loss(global_loss)
         self.trainer.update(model_para)
         self.state = round
-<<<<<<< HEAD
-        sample_size = self.trainer.num_samples
-=======
         sample_size= self.trainer.num_samples
->>>>>>> 09992884
         model_para = self.trainer.get_model_para()
 
         self.comm_manager.send(
@@ -52,19 +46,19 @@
                     receiver=[sender],
                     state=self.state,
                     content=(sample_size, model_para)))
-
+        
     def callback_funcs_for_pred_embedding(self, message: Message):
         round, sender, content = message.state, message.sender, message.content
         self.trainer.update(content)
         sample_size, model_para, results = self.trainer.train()
         self.state = round
         pred_embedding = self.trainer.get_train_pred_embedding()
-
-        train_log_res = self._monitor.format_eval_res(results,
-                                                      rnd=self.state,
-                                                      role='Client #{}'.format(
-                                                          self.ID),
-                                                      return_raw=True)
+        
+        train_log_res = self._monitor.format_eval_res(
+            results,
+            rnd=self.state,
+            role='Client #{}'.format(self.ID),
+            return_raw=True)
         logger.info(train_log_res)
 
         self.comm_manager.send(
@@ -72,4 +66,4 @@
                     sender=self.ID,
                     receiver=[sender],
                     state=self.state,
-                    content=(pred_embedding)))+                    content=(pred_embedding)))
