--- conflicted
+++ resolved
@@ -1,11 +1,7 @@
 from federatedscope.register import register_scheduler
 
 
-<<<<<<< HEAD
-def call_my_scheduler(optimizer, type, **kwargs):
-=======
-def call_my_scheduler(optimizer, reg_type):
->>>>>>> 3aa9f036
+def call_my_scheduler(optimizer, reg_type, **kwargs):
     try:
         import torch.optim as optim
     except ImportError:
