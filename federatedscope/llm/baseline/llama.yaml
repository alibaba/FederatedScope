use_gpu: True
device: 0
early_stop:
  patience: 10
federate:
<<<<<<< HEAD
  mode: 'standalone'
=======
  mode: standalone
>>>>>>> fc3d6b4c
  client_num: 3
  total_round_num: 200
  save_to: "llama.ckpt"
data:
  root: data/
  type: 'alpaca_data.json@llm'
  splits: [0.98,0.01,0.01]
  splitter: 'iid'
llm:
  tok_len: 1000
  chat:
    max_len: 1000
  adapter:
    use: True
    args: [ { 'adapter_package': 'peft', 'adapter_method': 'lora', 'r': 8, 'lora_alpha': 32, 'lora_dropout': 0.1 } ]
dataloader:
  batch_size: 1
model:
  type: 'decapoda-research/llama-7b-hf@huggingface_llm'
train:
  local_update_steps: 10
  batch_or_epoch: batch
  optimizer:
    lr: 0.01
    weight_decay: 0.0
  is_enable_half: True
criterion:
  type: CrossEntropyLoss
trainer:
  type: llmtrainer
eval:
  freq: 50
  metrics: ['loss']<|MERGE_RESOLUTION|>--- conflicted
+++ resolved
@@ -3,11 +3,7 @@
 early_stop:
   patience: 10
 federate:
-<<<<<<< HEAD
-  mode: 'standalone'
-=======
   mode: standalone
->>>>>>> fc3d6b4c
   client_num: 3
   total_round_num: 200
   save_to: "llama.ckpt"
