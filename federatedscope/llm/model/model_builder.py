from federatedscope.llm.model.adapter_builder import AdapterModel


def get_model_from_huggingface(model_name, config):
    from transformers import AutoModelForCausalLM
<<<<<<< HEAD
    model = AutoModelForCausalLM.from_pretrained(model_name)
=======

    if model_name in MODEL_CACHE:
        model = copy.deepcopy(MODEL_CACHE[model_name])
    else:
        if config.llm.accelerator.use:
            model = AutoModelForCausalLM.from_pretrained(
                model_name, device_map="auto", offload_folder="offload")
        else:
            model = AutoModelForCausalLM.from_pretrained(model_name)
        MODEL_CACHE[model_name] = model
    return model


def get_model_from_modelscope(model_name, config):
    from modelscope.models import Model

    if model_name in MODEL_CACHE:
        model = copy.deepcopy(MODEL_CACHE[model_name])
    else:
        model = Model.from_pretrained(model_name)
        MODEL_CACHE[model_name] = model
>>>>>>> 3ea0118c
    return model


def get_llm(config):
    from federatedscope.llm.dataloader import get_tokenizer

    model_config = config.model
    model_name, model_hub = model_config.type.split('@')
    if model_hub == 'huggingface_llm':
<<<<<<< HEAD
        model = get_model_from_huggingface(model_name=model_name)
=======
        model = get_model_from_huggingface(model_name=model_name,
                                           config=config)
    elif model_hub == 'modelscope_llm':
        model = get_model_from_modelscope(model_name=model_name, config=config)
>>>>>>> 3ea0118c
    else:
        raise NotImplementedError(f'Not support LLM {model_name} in'
                                  f' {model_hub}.')

    # Resize LLM model based on settings
    tokenizer, num_new_tokens = \
        get_tokenizer(model_name, config.data.root, config.llm.tok_len)
    model.resize_token_embeddings(len(tokenizer))
    if num_new_tokens > 0:
        input_embeddings = model.get_input_embeddings().weight.data
        output_embeddings = model.get_output_embeddings().weight.data

        input_embeddings_avg = input_embeddings[:-num_new_tokens].mean(
            dim=0, keepdim=True)
        output_embeddings_avg = output_embeddings[:-num_new_tokens].mean(
            dim=0, keepdim=True)

        input_embeddings[-num_new_tokens:] = input_embeddings_avg
        output_embeddings[-num_new_tokens:] = output_embeddings_avg

    use_adapter = config.llm.adapter.use

    args = config.llm.adapter.args[0] if len(
        config.llm.adapter.args[0]) > 0 else {}
    model = AdapterModel(model, use_adapter, **args)

    return model<|MERGE_RESOLUTION|>--- conflicted
+++ resolved
@@ -1,11 +1,11 @@
 from federatedscope.llm.model.adapter_builder import AdapterModel
+import copy
+
+MODEL_CACHE = {}
 
 
 def get_model_from_huggingface(model_name, config):
     from transformers import AutoModelForCausalLM
-<<<<<<< HEAD
-    model = AutoModelForCausalLM.from_pretrained(model_name)
-=======
 
     if model_name in MODEL_CACHE:
         model = copy.deepcopy(MODEL_CACHE[model_name])
@@ -27,7 +27,6 @@
     else:
         model = Model.from_pretrained(model_name)
         MODEL_CACHE[model_name] = model
->>>>>>> 3ea0118c
     return model
 
 
@@ -37,14 +36,10 @@
     model_config = config.model
     model_name, model_hub = model_config.type.split('@')
     if model_hub == 'huggingface_llm':
-<<<<<<< HEAD
-        model = get_model_from_huggingface(model_name=model_name)
-=======
         model = get_model_from_huggingface(model_name=model_name,
                                            config=config)
     elif model_hub == 'modelscope_llm':
         model = get_model_from_modelscope(model_name=model_name, config=config)
->>>>>>> 3ea0118c
     else:
         raise NotImplementedError(f'Not support LLM {model_name} in'
                                   f' {model_hub}.')
