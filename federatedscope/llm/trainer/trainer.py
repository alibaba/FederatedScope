from federatedscope.register import register_trainer
from federatedscope.core.trainers import GeneralTorchTrainer
from federatedscope.core.trainers.context import CtxVar
from federatedscope.core.trainers.enums import LIFECYCLE
from federatedscope.core.auxiliaries.utils import param2tensor, \
    merge_param_dict


class LLMTrainer(GeneralTorchTrainer):
    def update(self, model_parameters, strict=False):
        # TODO: enable adapter
        """
            Called by the FL client to update the model parameters
        Arguments:
            model_parameters (dict): PyTorch Module object's state_dict.
        """
        for key in model_parameters:
            model_parameters[key] = param2tensor(model_parameters[key])
        # Due to lazy load, we merge two state dict
        merged_param = merge_param_dict(self.ctx.model.state_dict().copy(),
                                        self._param_filter(model_parameters))
        self.ctx.model.load_state_dict(merged_param, strict=strict)

    def _hook_on_batch_forward(self, ctx):
        input_ids = ctx.data_batch['input_ids'].to(ctx.device)
        labels = ctx.data_batch['labels'].to(ctx.device)

        outputs = ctx.model.forward(input_ids, labels=labels)

        logits = outputs.logits
        loss = outputs.loss

        ctx.y_true = CtxVar(labels, LIFECYCLE.BATCH)
        ctx.y_prob = CtxVar(logits, LIFECYCLE.BATCH)

        ctx.loss_batch = CtxVar(loss, LIFECYCLE.BATCH)
        ctx.batch_size = CtxVar(len(labels), LIFECYCLE.BATCH)

    def _hook_on_fit_end(self, ctx):
        # TODO: enable other metrics in
        #  https://crfm-helm.readthedocs.io/en/latest/metrics/
        setattr(ctx, 'eval_metrics',
                {f'{ctx.cur_split}_loss': ctx.loss_batch_total})


def call_llm_trainer(trainer_type):
    if trainer_type == 'llmtrainer':
        trainer_builder = LLMTrainer
        return trainer_builder


<<<<<<< HEAD
register_trainer('llmtrainer', call_llm_trainer)

if __name__ == '__main__':
    # Test cases
    import transformers
    from federatedscope.core.configs.config import CN
    from federatedscope.llm.dataloader.dataloader import load_llm_dataset
    from federatedscope.llm.model.model_builder import \
        get_model_from_huggingface, enable_adapter

    config = CN()
    config.seed = 42

    config.model = CN()
    config.model.type = 'gpt2@huggingface_llm'

    config.llm = CN()
    config.llm.tok_len = 1000

    config.llm.dataset = CN()
    config.llm.dataset.source = ['question']
    config.llm.dataset.target = ['question', 'answers']

    config.data = CN()
    config.data.root = 'data'
    config.data.type = 'alpaca_data.json@llm'
    config.data.splits = [0, 0.5, 0.5]

    dataset, data_collator, tokenizer, num_new_tokens = \
        load_llm_dataset(config)

    model = get_model_from_huggingface(model_name='gpt2',
                                       llm_config=config.llm)

    model.resize_token_embeddings(len(tokenizer))
    if num_new_tokens > 0:
        input_embeddings = model.get_input_embeddings().weight.data
        output_embeddings = model.get_output_embeddings().weight.data

        input_embeddings_avg = input_embeddings[:-num_new_tokens].mean(
            dim=0, keepdim=True)
        output_embeddings_avg = output_embeddings[:-num_new_tokens].mean(
            dim=0, keepdim=True)

        input_embeddings[-num_new_tokens:] = input_embeddings_avg
        output_embeddings[-num_new_tokens:] = output_embeddings_avg

    import torch
    import numpy as np

    # TODO: make trainer compatible fs_trainer
    from torch.utils.data import DataLoader

    train_dataloader = DataLoader(dataset,
                                  batch_size=8,
                                  shuffle=True,
                                  num_workers=0,
                                  collate_fn=data_collator,
                                  drop_last=True)

    epochs = 5
    optimizer = torch.optim.Adam(params=model.parameters(), lr=0.0001)
    losses = []
    model.train()

    model = enable_adapter(model, 'lora', 'adapterhub')
    model.train_adapter(["lora_adapter"])

    model.to('cuda:0')
    for i in range(epochs):
        for batch_idx, item in enumerate(train_dataloader):
            input_ids = item['input_ids'].to('cuda:0')
            labels = item['labels'].to('cuda:0')
            optimizer.zero_grad()
            outputs = model.forward(input_ids, labels=labels)
            logits = outputs.logits
            loss = outputs.loss
            losses.append(loss.mean().item())
            loss.backward()
            torch.nn.utils.clip_grad_norm_(model.parameters(), 0.1)
            optimizer.step()
            if batch_idx % 1000 == 0:
                print(np.mean(losses))
=======
register_trainer('llmtrainer', call_llm_trainer)
>>>>>>> 144d79ed
<|MERGE_RESOLUTION|>--- conflicted
+++ resolved
@@ -39,8 +39,13 @@
     def _hook_on_fit_end(self, ctx):
         # TODO: enable other metrics in
         #  https://crfm-helm.readthedocs.io/en/latest/metrics/
-        setattr(ctx, 'eval_metrics',
-                {f'{ctx.cur_split}_loss': ctx.loss_batch_total})
+        eval_results = {
+            f'{ctx.cur_split}_loss': ctx.loss_batch_total,
+            f'{ctx.cur_split}_total': ctx.num_samples,
+            f'{ctx.cur_split}_avg_loss': ctx.loss_batch_total /
+            float(ctx.num_samples),
+        }
+        setattr(ctx, 'eval_metrics', eval_results)
 
 
 def call_llm_trainer(trainer_type):
@@ -49,90 +54,4 @@
         return trainer_builder
 
 
-<<<<<<< HEAD
-register_trainer('llmtrainer', call_llm_trainer)
-
-if __name__ == '__main__':
-    # Test cases
-    import transformers
-    from federatedscope.core.configs.config import CN
-    from federatedscope.llm.dataloader.dataloader import load_llm_dataset
-    from federatedscope.llm.model.model_builder import \
-        get_model_from_huggingface, enable_adapter
-
-    config = CN()
-    config.seed = 42
-
-    config.model = CN()
-    config.model.type = 'gpt2@huggingface_llm'
-
-    config.llm = CN()
-    config.llm.tok_len = 1000
-
-    config.llm.dataset = CN()
-    config.llm.dataset.source = ['question']
-    config.llm.dataset.target = ['question', 'answers']
-
-    config.data = CN()
-    config.data.root = 'data'
-    config.data.type = 'alpaca_data.json@llm'
-    config.data.splits = [0, 0.5, 0.5]
-
-    dataset, data_collator, tokenizer, num_new_tokens = \
-        load_llm_dataset(config)
-
-    model = get_model_from_huggingface(model_name='gpt2',
-                                       llm_config=config.llm)
-
-    model.resize_token_embeddings(len(tokenizer))
-    if num_new_tokens > 0:
-        input_embeddings = model.get_input_embeddings().weight.data
-        output_embeddings = model.get_output_embeddings().weight.data
-
-        input_embeddings_avg = input_embeddings[:-num_new_tokens].mean(
-            dim=0, keepdim=True)
-        output_embeddings_avg = output_embeddings[:-num_new_tokens].mean(
-            dim=0, keepdim=True)
-
-        input_embeddings[-num_new_tokens:] = input_embeddings_avg
-        output_embeddings[-num_new_tokens:] = output_embeddings_avg
-
-    import torch
-    import numpy as np
-
-    # TODO: make trainer compatible fs_trainer
-    from torch.utils.data import DataLoader
-
-    train_dataloader = DataLoader(dataset,
-                                  batch_size=8,
-                                  shuffle=True,
-                                  num_workers=0,
-                                  collate_fn=data_collator,
-                                  drop_last=True)
-
-    epochs = 5
-    optimizer = torch.optim.Adam(params=model.parameters(), lr=0.0001)
-    losses = []
-    model.train()
-
-    model = enable_adapter(model, 'lora', 'adapterhub')
-    model.train_adapter(["lora_adapter"])
-
-    model.to('cuda:0')
-    for i in range(epochs):
-        for batch_idx, item in enumerate(train_dataloader):
-            input_ids = item['input_ids'].to('cuda:0')
-            labels = item['labels'].to('cuda:0')
-            optimizer.zero_grad()
-            outputs = model.forward(input_ids, labels=labels)
-            logits = outputs.logits
-            loss = outputs.loss
-            losses.append(loss.mean().item())
-            loss.backward()
-            torch.nn.utils.clip_grad_norm_(model.parameters(), 0.1)
-            optimizer.step()
-            if batch_idx % 1000 == 0:
-                print(np.mean(losses))
-=======
-register_trainer('llmtrainer', call_llm_trainer)
->>>>>>> 144d79ed
+register_trainer('llmtrainer', call_llm_trainer)