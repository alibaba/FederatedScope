--- conflicted
+++ resolved
@@ -12,8 +12,6 @@
 
 
 class LLMTrainer(GeneralTorchTrainer):
-<<<<<<< HEAD
-=======
     def __init__(self, *args, **kwargs):
         super(LLMTrainer, self).__init__(*args, **kwargs)
         self.use_accelerator = self.ctx.cfg.llm.accelerator.use
@@ -50,7 +48,6 @@
                                              ctx.cur_split)))
             setattr(ctx, "{}_loader".format(ctx.cur_split), loader)
 
->>>>>>> 3ea0118c
     def _hook_on_batch_forward(self, ctx):
         input_ids = ctx.data_batch['input_ids'].to(ctx.device)
         labels = ctx.data_batch['labels'].to(ctx.device)
