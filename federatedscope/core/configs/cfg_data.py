from federatedscope.core.configs.config import CN
from federatedscope.register import register_config


def extend_data_cfg(cfg):
    # ---------------------------------------------------------------------- #
    # Dataset related options
    # ---------------------------------------------------------------------- #
    cfg.data = CN()

    cfg.data.root = 'data'
    cfg.data.type = 'toy'
    cfg.data.args = []  # args for external dataset, eg. [{'download': True}]
    cfg.data.splitter = ''
    cfg.data.splitter_args = []  # args for splitter, eg. [{'alpha': 0.5}]
    cfg.data.transform = [
    ]  # transform for x, eg. [['ToTensor'], ['Normalize', {'mean': [
    # 0.1307], 'std': [0.3081]}]]
    cfg.data.target_transform = []  # target_transform for y, use as above
    cfg.data.pre_transform = [
    ]  # pre_transform for `torch_geometric` dataset, use as above
    cfg.data.batch_size = 64
    cfg.data.drop_last = False
    cfg.data.sizes = [10, 5]
    cfg.data.shuffle = True
    cfg.data.subsample = 1.0
    cfg.data.splits = [0.8, 0.1, 0.1]  # Train, valid, test splits
<<<<<<< HEAD
    cfg.data.consistent_label_distribution = False  #If True, the label distributions of train/val/test set over clients will be kept consistent during splitting
=======
    cfg.data.consistent_label_distribution = False  # If True, the label
    # distributions of train/val/test set over clients will be kept
    # consistent during splitting
>>>>>>> 1050d198
    cfg.data.cSBM_phi = [0.5, 0.5, 0.5]
    cfg.data.loader = ''
    cfg.data.num_workers = 0
    cfg.data.graphsaint = CN()
    cfg.data.graphsaint.walk_length = 2
    cfg.data.graphsaint.num_steps = 30

    # quadratic
    cfg.data.quadratic = CN()
    cfg.data.quadratic.dim = 1
    cfg.data.quadratic.min_curv = 0.02
    cfg.data.quadratic.max_curv = 12.5

    # --------------- register corresponding check function ----------
    cfg.register_cfg_check_fun(assert_data_cfg)


def assert_data_cfg(cfg):
    if cfg.data.loader == 'graphsaint-rw':
        assert cfg.model.layer == cfg.data.graphsaint.walk_length, 'Sample ' \
                                                                   'size ' \
                                                                   'mismatch'
    if cfg.data.loader == 'neighbor':
        assert cfg.model.layer == len(cfg.data.sizes), 'Sample size mismatch'
    if '@' in cfg.data.type:
        assert cfg.federate.client_num > 0, '`federate.client_num` should ' \
                                            'be greater than 0 when using ' \
                                            'external data'
        assert cfg.data.splitter, '`data.splitter` should not be empty when ' \
                                  'using external data'


register_config("data", extend_data_cfg)<|MERGE_RESOLUTION|>--- conflicted
+++ resolved
@@ -25,13 +25,7 @@
     cfg.data.shuffle = True
     cfg.data.subsample = 1.0
     cfg.data.splits = [0.8, 0.1, 0.1]  # Train, valid, test splits
-<<<<<<< HEAD
     cfg.data.consistent_label_distribution = False  #If True, the label distributions of train/val/test set over clients will be kept consistent during splitting
-=======
-    cfg.data.consistent_label_distribution = False  # If True, the label
-    # distributions of train/val/test set over clients will be kept
-    # consistent during splitting
->>>>>>> 1050d198
     cfg.data.cSBM_phi = [0.5, 0.5, 0.5]
     cfg.data.loader = ''
     cfg.data.num_workers = 0
