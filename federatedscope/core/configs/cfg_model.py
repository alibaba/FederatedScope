from federatedscope.core.configs.config import CN
from federatedscope.register import register_config


def extend_model_cfg(cfg):
    # ---------------------------------------------------------------------- #
    # Model related options
    # ---------------------------------------------------------------------- #
    cfg.model = CN()

    cfg.model.model_num_per_trainer = 1  # some methods may leverage more
    # than one model in each trainer
    cfg.model.type = 'lr'
    cfg.model.use_bias = True
    cfg.model.task = 'node'
    cfg.model.hidden = 256
    cfg.model.dropout = 0.5
    cfg.model.in_channels = 0  # If 0, model will be built by data.shape
    cfg.model.out_channels = 1
    cfg.model.layer = 2  # In GPR-GNN, K = layer
    cfg.model.graph_pooling = 'mean'
    cfg.model.embed_size = 8
    cfg.model.num_item = 0
    cfg.model.num_user = 0
    cfg.model.input_shape = ()  # A tuple, e.g., (in_channel, h, w)

<<<<<<< HEAD
    # For tree-based model
    cfg.model.lambda_ = 0.1
    cfg.model.gamma = 0
    cfg.model.num_of_trees = 10
    cfg.model.max_tree_depth = 3
=======
    # language model for hetero NLP tasks
    cfg.model.stage = ''  # ['assign', 'contrast']
    cfg.model.model_type = 'google/bert_uncased_L-2_H-128_A-2'
    cfg.model.pretrain_tasks = []
    cfg.model.downstream_tasks = []
    cfg.model.num_labels = 1
    cfg.model.max_length = 200
    cfg.model.min_length = 1
    cfg.model.no_repeat_ngram_size = 3
    cfg.model.length_penalty = 2.0
    cfg.model.num_beams = 5
    cfg.model.label_smoothing = 0.1
    cfg.model.n_best_size = 20
    cfg.model.max_answer_len = 30
    cfg.model.null_score_diff_threshold = 0.0
    cfg.model.use_contrastive_loss = False
    cfg.model.contrast_topk = 100
    cfg.model.contrast_temp = 1.0
>>>>>>> 061cc9d1

    # ---------------------------------------------------------------------- #
    # Criterion related options
    # ---------------------------------------------------------------------- #
    cfg.criterion = CN()

    cfg.criterion.type = 'MSELoss'

    # ---------------------------------------------------------------------- #
    # regularizer related options
    # ---------------------------------------------------------------------- #
    cfg.regularizer = CN()

    cfg.regularizer.type = ''
    cfg.regularizer.mu = 0.

    # --------------- register corresponding check function ----------
    cfg.register_cfg_check_fun(assert_model_cfg)


def assert_model_cfg(cfg):
    pass


register_config("model", extend_model_cfg)<|MERGE_RESOLUTION|>--- conflicted
+++ resolved
@@ -24,13 +24,12 @@
     cfg.model.num_user = 0
     cfg.model.input_shape = ()  # A tuple, e.g., (in_channel, h, w)
 
-<<<<<<< HEAD
     # For tree-based model
     cfg.model.lambda_ = 0.1
     cfg.model.gamma = 0
     cfg.model.num_of_trees = 10
     cfg.model.max_tree_depth = 3
-=======
+
     # language model for hetero NLP tasks
     cfg.model.stage = ''  # ['assign', 'contrast']
     cfg.model.model_type = 'google/bert_uncased_L-2_H-128_A-2'
@@ -49,7 +48,6 @@
     cfg.model.use_contrastive_loss = False
     cfg.model.contrast_topk = 100
     cfg.model.contrast_temp = 1.0
->>>>>>> 061cc9d1
 
     # ---------------------------------------------------------------------- #
     # Criterion related options
