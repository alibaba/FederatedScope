import logging

from federatedscope.core.configs.config import CN
from federatedscope.register import register_config
import torch

logger = logging.getLogger(__name__)


def extend_fl_setting_cfg(cfg):
    # ---------------------------------------------------------------------- #
    # Federate learning related options
    # ---------------------------------------------------------------------- #
    cfg.federate = CN()

    cfg.federate.client_num = 0
    cfg.federate.sample_client_num = -1
    cfg.federate.sample_client_rate = -1.0
    cfg.federate.unseen_clients_rate = 0.0
    cfg.federate.total_round_num = 50
    cfg.federate.mode = 'standalone'
    cfg.federate.share_local_model = False
    cfg.federate.data_weighted_aggr = False  # If True, the weight of aggr is
    # the number of training samples in dataset.
    cfg.federate.online_aggr = False
    cfg.federate.make_global_eval = False
    cfg.federate.use_diff = False
    cfg.federate.merge_test_data = False  # For efficient simulation, users
    # can choose to merge the test data and perform global evaluation,
    # instead of perform test at each client

    # the method name is used to internally determine composition of
    # different aggregators, messages, handlers, etc.,
    cfg.federate.method = "FedAvg"
    cfg.federate.ignore_weight = False
    cfg.federate.use_ss = False  # Whether to apply Secret Sharing
    cfg.federate.restore_from = ''
    cfg.federate.save_to = ''
    cfg.federate.join_in_info = [
    ]  # The information requirements (from server) for join_in
    cfg.federate.sampler = 'uniform'  # the strategy for sampling client
    # in each training round, ['uniform', 'group']
    cfg.federate.resource_info_file = ""  # the device information file to
    # record computation and communication ability

    # The configurations for parallel in standalone
    cfg.federate.process_num = 1
    cfg.federate.multi_gpu = False
    cfg.federate.master_addr = '127.0.0.1'  # parameter of torch distributed
    cfg.federate.master_port = 29500      # parameter of torch distributed

    # atc (TODO: merge later)
    cfg.federate.atc_vanilla = False
    cfg.federate.atc_load_from = ''

    # ---------------------------------------------------------------------- #
    # Distribute training related options
    # ---------------------------------------------------------------------- #
    cfg.distribute = CN()

    cfg.distribute.use = False
    cfg.distribute.server_host = '0.0.0.0'
    cfg.distribute.server_port = 50050
    cfg.distribute.client_host = '0.0.0.0'
    cfg.distribute.client_port = 50050
    cfg.distribute.role = 'client'
    cfg.distribute.data_file = 'data'
    cfg.distribute.data_idx = -1  # data_idx is used to specify the data
    # index in distributed mode when adopting a centralized dataset for
    # simulation (formatted as {data_idx: data/dataloader}).
    # data_idx = -1 means that the whole dataset is owned by the participant.
    # when data_idx is other invalid values excepted for -1, we randomly
    # sample the data_idx for simulation
    cfg.distribute.grpc_max_send_message_length = 100 * 1024 * 1024
    cfg.distribute.grpc_max_receive_message_length = 100 * 1024 * 1024
    cfg.distribute.grpc_enable_http_proxy = False

    # ---------------------------------------------------------------------- #
    # Vertical FL related options (for demo)
    # ---------------------------------------------------------------------- #
    cfg.vertical = CN()
    cfg.vertical.use = False
    cfg.vertical.dims = [5, 10]  # TODO: we need to explain dims
    cfg.vertical.encryption = 'paillier'
    cfg.vertical.key_size = 3072
    cfg.vertical.algo = 'lr'  # ['lr', 'xgb']
    cfg.vertical.protect_object = ''  # feature_order, TODO: add more
    cfg.vertical.protect_method = ''  # dp
    cfg.vertical.protect_args = []
    # Default values for 'dp': {'bucket_num':100, 'epsilon':None}

    # --------------- register corresponding check function ----------
    cfg.register_cfg_check_fun(assert_fl_setting_cfg)


def assert_fl_setting_cfg(cfg):
    assert cfg.federate.mode in ["standalone", "distributed"], \
        f"Please specify the cfg.federate.mode as the string standalone or " \
        f"distributed. But got {cfg.federate.mode}."

    # =============  client num related  ==============
    assert not (cfg.federate.client_num == 0
                and cfg.federate.mode == 'distributed'
                ), "Please configure the cfg.federate. in distributed mode. "

    assert 0 <= cfg.federate.unseen_clients_rate < 1, \
        "You specified in-valid cfg.federate.unseen_clients_rate"
    if 0 < cfg.federate.unseen_clients_rate < 1 and cfg.federate.method in [
            "local", "global"
    ]:
        logger.warning(
            "In local/global training mode, the unseen_clients_rate is "
            "in-valid, plz check your config")
        unseen_clients_rate = 0.0
        cfg.federate.unseen_clients_rate = unseen_clients_rate
    else:
        unseen_clients_rate = cfg.federate.unseen_clients_rate
    participated_client_num = max(
        1, int((1 - unseen_clients_rate) * cfg.federate.client_num))

    # sample client num pre-process
    sample_client_num_valid = (
        0 < cfg.federate.sample_client_num <=
        cfg.federate.client_num) and cfg.federate.client_num != 0
    sample_client_rate_valid = (0 < cfg.federate.sample_client_rate <= 1)

    sample_cfg_valid = sample_client_rate_valid or sample_client_num_valid
    non_sample_case = cfg.federate.method in ["local", "global"]
    if non_sample_case and sample_cfg_valid:
        logger.warning("In local/global training mode, "
                       "the sampling related configs are in-valid, "
                       "we will use all clients. ")

    if cfg.federate.method == "global":
        logger.info(
            "In global training mode, we will put all data in a proxy client. "
        )
        if cfg.federate.make_global_eval:
            cfg.federate.make_global_eval = False
            logger.warning(
                "In global training mode, we will conduct global evaluation "
                "in a proxy client rather than the server. The configuration "
                "cfg.federate.make_global_eval will be False.")

    if non_sample_case or not sample_cfg_valid:
        # (a) use all clients
        # in standalone mode, federate.client_num may be modified from 0 to
        # num_of_all_clients after loading the data
        if cfg.federate.client_num != 0:
            cfg.federate.sample_client_num = participated_client_num
    else:
        # (b) sampling case
        if sample_client_rate_valid:
            # (b.1) use sample_client_rate
            old_sample_client_num = cfg.federate.sample_client_num
            cfg.federate.sample_client_num = max(
                1,
                int(cfg.federate.sample_client_rate * participated_client_num))
            if sample_client_num_valid:
                logger.warning(
                    f"Users specify both valid sample_client_rate as"
                    f" {cfg.federate.sample_client_rate} "
                    f"and sample_client_num as {old_sample_client_num}.\n"
                    f"\t\tWe will use the sample_client_rate value to "
                    f"calculate "
                    f"the actual number of participated clients as"
                    f" {cfg.federate.sample_client_num}.")
            # (b.2) use sample_client_num, commented since the below two
            # lines do not change anything
            # elif sample_client_num_valid:
            #     cfg.federate.sample_client_num = \
            #     cfg.federate.sample_client_num

    if cfg.federate.use_ss:
        assert cfg.federate.client_num == cfg.federate.sample_client_num, \
            "Currently, we support secret sharing only in " \
            "all-client-participation case"

        assert cfg.federate.method != "local", \
            "Secret sharing is not supported in local training mode"

    # =============   aggregator related   ================
    assert (not cfg.federate.online_aggr) or (
        not cfg.federate.use_ss
    ), "Have not supported to use online aggregator and secrete sharing at " \
       "the same time"

    assert not cfg.federate.merge_test_data or (
        cfg.federate.merge_test_data and cfg.federate.mode == 'standalone'
    ), "The operation of merging test data can only used in standalone for " \
       "efficient simulation, please change 'federate.merge_test_data' to " \
       "False or change 'federate.mode' to 'distributed'."
    if cfg.federate.merge_test_data and not cfg.federate.make_global_eval:
        cfg.federate.make_global_eval = True
        logger.warning('Set cfg.federate.make_global_eval=True since '
                       'cfg.federate.merge_test_data=True')

<<<<<<< HEAD
    if cfg.federate.process_num > 1 and cfg.federate.mode != 'standalone':
        cfg.federate.process_num = 1
        logger.warning('Parallel training can only be used in standalone mode'
                       ', thus cfg.federate.process_num is modified to 1')
    if cfg.federate.mode == 'standalone' and cfg.federate.process_num < 1:
        cfg.federate.process_num = 1
        logger.warning('We found that cfg.federate.process_num is invalid for '
                       'standalone mode (i.e., process_num < 1), '
                       'thus cfg.federate.process_num is modified to 1')
    if cfg.federate.mode == 'distributed' and cfg.federate.multi_gpu:
        cfg.federate.multi_gpu = False
        logger.warning('Multi GPU training is only available in standalone mode')
    if cfg.federate.multi_gpu and not torch.cuda.is_available():
        cfg.federate.multi_gpu = False
        logger.warning('No GPU found for your device, set multi_gpu=False')
    if cfg.federate.multi_gpu and torch.cuda.device_count() < cfg.federate.process_num:
        cfg.federate.process_num = torch.cuda.device_count()
        logger.warning(f'We found the number of gpu is insufficient for multi_gpu mode, thus cfg.federate.process_num={cfg.federate.process_num}')
    if cfg.federate.multi_gpu and torch.cuda.device_count() == 1:
        cfg.federate.multi_gpu = False
        logger.warning('Set cfg.federate.multi_gpu=False since there is only one gpu')
=======
    # TODO
    if cfg.vertical.use:
        if cfg.vertical.algo == 'lr' and hasattr(cfg, "trainer") and \
                cfg.trainer.type != 'none':
            logger.warning(f"When given cfg.vertical.algo = 'lr', the value "
                           f"of cfg.trainer.type is expected to be 'none' "
                           f"but got {cfg.trainer.type}. Therefore "
                           f"cfg.trainer.type is changed to 'none' here")
            cfg.trainer.type = 'none'
        if cfg.vertical.algo == 'lr' and hasattr(cfg, "model") and \
                cfg.model.type != 'lr':
            logger.warning(f"When given cfg.vertical.algo = 'lr', the value "
                           f"of cfg.model.type is expected to be 'lr' "
                           f"but got {cfg.model.type}. Therefore "
                           f"cfg.model.type is changed to 'lr' here")
            cfg.model.type = 'lr'
        if cfg.vertical.algo == 'xgb' and hasattr(cfg, "trainer") and \
                cfg.trainer.type.lower() != 'verticaltrainer':
            logger.warning(f"When given cfg.vertical.algo = 'xgb', the value "
                           f"of cfg.trainer.type is expected to be "
                           f"'verticaltrainer' but got {cfg.trainer.type}. "
                           f"Therefore cfg.trainer.type is changed to "
                           f"'verticaltrainer' here")
            cfg.trainer.type = 'verticaltrainer'
        if cfg.vertical.algo == 'xgb' and hasattr(cfg, "model") and \
                cfg.model.type != 'xgb_tree':
            logger.warning(f"When given cfg.vertical.algo = 'xgb', the value "
                           f"of cfg.model.type is expected to be 'xgb_tree' "
                           f"but got {cfg.model.type}. Therefore "
                           f"cfg.model.type is changed to 'xgb_tree' here")
            cfg.model.type = 'xgb_tree'

>>>>>>> f9df0a48

register_config("fl_setting", extend_fl_setting_cfg)<|MERGE_RESOLUTION|>--- conflicted
+++ resolved
@@ -195,7 +195,6 @@
         logger.warning('Set cfg.federate.make_global_eval=True since '
                        'cfg.federate.merge_test_data=True')
 
-<<<<<<< HEAD
     if cfg.federate.process_num > 1 and cfg.federate.mode != 'standalone':
         cfg.federate.process_num = 1
         logger.warning('Parallel training can only be used in standalone mode'
@@ -217,7 +216,6 @@
     if cfg.federate.multi_gpu and torch.cuda.device_count() == 1:
         cfg.federate.multi_gpu = False
         logger.warning('Set cfg.federate.multi_gpu=False since there is only one gpu')
-=======
     # TODO
     if cfg.vertical.use:
         if cfg.vertical.algo == 'lr' and hasattr(cfg, "trainer") and \
@@ -250,6 +248,5 @@
                            f"cfg.model.type is changed to 'xgb_tree' here")
             cfg.model.type = 'xgb_tree'
 
->>>>>>> f9df0a48
 
 register_config("fl_setting", extend_fl_setting_cfg)