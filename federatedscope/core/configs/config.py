--- conflicted
+++ resolved
@@ -84,11 +84,7 @@
                         else:
                             del v[k]
 
-<<<<<<< HEAD
-    def freeze(self, save=True):
-=======
-    def freeze(self, inform=True):
->>>>>>> 4a986e02
+    def freeze(self, save=True, inform=True):
         """
             1) make the cfg attributes immutable;
             2) save the frozen cfg_check_funcs into "self.outdir/config.yaml" for better reproducibility;
@@ -98,7 +94,6 @@
         """
         self.assert_cfg()
         self.clean_unused_sub_cfgs()
-<<<<<<< HEAD
         if save:
             # save the final cfg
             with open(os.path.join(self.outdir, "config.yaml"), 'w') as outfile:
@@ -120,29 +115,7 @@
                     cfg_yaml = yaml.safe_load(tmp_cfg.dump())
                     wandb.config.update(cfg_yaml, allow_val_change=True)
 
-=======
-        # save the final cfg
-        with open(os.path.join(self.outdir, "config.yaml"), 'w') as outfile:
-            from contextlib import redirect_stdout
-            with redirect_stdout(outfile):
-                tmp_cfg = copy.deepcopy(self)
-                tmp_cfg.cfg_check_funcs = []
-                print(tmp_cfg.dump())
-            if self.wandb.use:
-                # update the frozen config
-                try:
-                    import wandb
-                except ImportError:
-                    logger.error(
-                        "cfg.wandb.use=True but not install the wandb package")
-                    exit()
-
-                import yaml
-                cfg_yaml = yaml.safe_load(tmp_cfg.dump())
-                wandb.config.update(cfg_yaml, allow_val_change=True)
-
             if inform:
->>>>>>> 4a986e02
                 logger.info("the used configs are: \n" + str(tmp_cfg))
 
         super(CN, self).freeze()
