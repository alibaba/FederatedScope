from federatedscope.core.configs.config import CN
from federatedscope.register import register_config


def extend_hpo_cfg(cfg):

    # ---------------------------------------------------------------------- #
    # hpo related options
    # ---------------------------------------------------------------------- #
    cfg.hpo = CN()
    cfg.hpo.working_folder = 'hpo'
    cfg.hpo.ss = ''
    cfg.hpo.num_workers = 0
    # cfg.hpo.init_strategy = 'random'
    cfg.hpo.init_cand_num = 16
    cfg.hpo.log_scale = False
    cfg.hpo.larger_better = False
    cfg.hpo.scheduler = 'rs'
    # plot the performance
    cfg.hpo.plot_interval = 1
    cfg.hpo.metric = 'client_summarized_weighted_avg.val_loss'

    # SHA
    cfg.hpo.sha = CN()
    cfg.hpo.sha.elim_round_num = 3
    cfg.hpo.sha.elim_rate = 3
    cfg.hpo.sha.budgets = []

    # PBT
    cfg.hpo.pbt = CN()
    cfg.hpo.pbt.max_stage = 5
    cfg.hpo.pbt.perf_threshold = 0.1

    # FedEx
    cfg.hpo.fedex = CN()
    cfg.hpo.fedex.use = False
    cfg.hpo.fedex.ss = ''
    cfg.hpo.fedex.flatten_ss = True
    # If <= .0, use 'auto'
    cfg.hpo.fedex.eta0 = -1.0
    cfg.hpo.fedex.sched = 'auto'
    # cutoff: entropy level below which to stop updating the config
    # probability and use MLE
    cfg.hpo.fedex.cutoff = .0
    # discount factor; 0.0 is most recent, 1.0 is mean
    cfg.hpo.fedex.gamma = .0
    cfg.hpo.fedex.num_arms = 16
    cfg.hpo.fedex.diff = False

    # Table
    cfg.hpo.table = CN()
    cfg.hpo.table.ss = ''
    cfg.hpo.table.eps = 0.1
    cfg.hpo.table.num = 27
    # cfg.hpo.table.cand = 81
    cfg.hpo.table.idx = 0


def assert_hpo_cfg(cfg):
    # HPO related
    # assert cfg.hpo.init_strategy in [
    #    'full', 'grid', 'random'
    # ], "initialization strategy for HPO should be \"full\", \"grid\",
    # or \"random\", but the given choice is {}".format(
    #    cfg.hpo.init_strategy)
    assert cfg.hpo.scheduler in ['rs', 'sha',
                                 'pbt'], "No HPO scheduler named {}".format(
                                     cfg.hpo.scheduler)
    assert cfg.hpo.num_workers >= 0, "#worker should be non-negative but " \
                                     "given {}".format(cfg.hpo.num_workers)
    assert len(cfg.hpo.sha.budgets) == 0 or len(
        cfg.hpo.sha.budgets
    ) == cfg.hpo.sha.elim_round_num, \
        "Either do NOT specify the budgets or specify the budget for each " \
        "SHA iteration, but the given budgets is {}".format(
            cfg.hpo.sha.budgets)

    assert not (cfg.hpo.fedex.use and cfg.federate.use_ss
                ), "Cannot use secret sharing and FedEx at the same time"
<<<<<<< HEAD
    assert cfg.train.optimizer.type == 'SGD' or not cfg.hpo.fedex.use, "SGD is required if FedEx is considered"
=======
    assert cfg.optimizer.type == 'SGD' or not cfg.hpo.fedex.use, "SGD is " \
                                                                 "required " \
                                                                 "if FedEx " \
                                                                 "is " \
                                                                 "considered"
>>>>>>> 1050d198
    assert cfg.hpo.fedex.sched in [
        'adaptive', 'aggressive', 'auto', 'constant', 'scale'
    ], "schedule of FedEx must be choice from {}".format(
        ['adaptive', 'aggressive', 'auto', 'constant', 'scale'])
    assert cfg.hpo.fedex.gamma >= .0 and cfg.hpo.fedex.gamma <= 1.0, \
        "{} must be in [0, 1]".format(cfg.hpo.fedex.gamma)
    assert cfg.hpo.fedex.use == cfg.federate.use_diff, "Once FedEx is " \
                                                       "adopted, " \
                                                       "federate.use_diff " \
                                                       "must be True."


register_config("hpo", extend_hpo_cfg)<|MERGE_RESOLUTION|>--- conflicted
+++ resolved
@@ -77,15 +77,7 @@
 
     assert not (cfg.hpo.fedex.use and cfg.federate.use_ss
                 ), "Cannot use secret sharing and FedEx at the same time"
-<<<<<<< HEAD
     assert cfg.train.optimizer.type == 'SGD' or not cfg.hpo.fedex.use, "SGD is required if FedEx is considered"
-=======
-    assert cfg.optimizer.type == 'SGD' or not cfg.hpo.fedex.use, "SGD is " \
-                                                                 "required " \
-                                                                 "if FedEx " \
-                                                                 "is " \
-                                                                 "considered"
->>>>>>> 1050d198
     assert cfg.hpo.fedex.sched in [
         'adaptive', 'aggressive', 'auto', 'constant', 'scale'
     ], "schedule of FedEx must be choice from {}".format(
