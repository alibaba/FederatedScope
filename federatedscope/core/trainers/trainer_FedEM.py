from typing import Type

import numpy as np
import torch
from torch.nn.functional import softmax as f_softmax

from federatedscope.core.trainers.trainer import GeneralTorchTrainer
from federatedscope.core.trainers.trainer_multi_model import GeneralMultiModelTrainer


class FedEMTrainer(GeneralMultiModelTrainer):
    """
    The FedEM implementation, "Federated Multi-Task Learning under a Mixture of Distributions (NeurIPS 2021)"
    based on the Algorithm 1 in their paper and official codes: https://github.com/omarfoq/FedEM
    """
    def __init__(self,
                 model_nums,
                 models_interact_mode="sequential",
                 model=None,
                 data=None,
                 device=None,
                 config=None,
                 base_trainer: Type[GeneralTorchTrainer] = None):
        super(FedEMTrainer,
              self).__init__(model_nums, models_interact_mode, model, data,
                             device, config, base_trainer)
        device = self.ctx.device

        # ---------------- attribute-level modifications -----------------------
        # used to mixture the internal models
        self.weights_internal_models = (torch.ones(self.model_nums) /
                                        self.model_nums).to(device)
        self.weights_data_sample = (
            torch.ones(self.model_nums, self.ctx.num_train_batch) /
            self.model_nums).to(device)

        self.ctx.all_losses_model_batch = torch.zeros(
            self.model_nums, self.ctx.num_train_batch).to(device)
        self.ctx.cur_batch_idx = -1
        # `ctx[f"{cur_data}_y_prob_ensemble"] = 0` in func `_hook_on_fit_end_ensemble_eval`
        #   -> self.ctx.test_y_prob_ensemble = 0
        #   -> self.ctx.train_y_prob_ensemble = 0
        #   -> self.ctx.val_y_prob_ensemble = 0

        # ---------------- action-level modifications -----------------------
        # see register_multiple_model_hooks(), which is called in the __init__ of `GeneralMultiModelTrainer`

    def register_multiple_model_hooks(self):
        """
            customized multiple_model_hooks, which is called in the __init__ of `GeneralMultiModelTrainer`
        """
        # First register hooks for model 0
        # ---------------- train hooks -----------------------
        self.register_hook_in_train(
            new_hook=self.hook_on_fit_start_mixture_weights_update,
            trigger="on_fit_start",
            insert_pos=0)  # insert at the front
        self.register_hook_in_train(
            new_hook=self.hook_on_batch_forward_weighted_loss,
            trigger="on_batch_forward",
            insert_pos=-1)
        self.register_hook_in_train(
            new_hook=self.hook_on_batch_start_track_batch_idx,
            trigger="on_batch_start",
            insert_pos=0)  # insert at the front
        # ---------------- eval hooks -----------------------
        self.register_hook_in_eval(
            new_hook=self.hook_on_batch_end_gather_loss,
            trigger="on_batch_end",
            insert_pos=0
        )  # insert at the front, (we need gather the loss before clean it)
        self.register_hook_in_eval(
            new_hook=self.hook_on_batch_start_track_batch_idx,
            trigger="on_batch_start",
            insert_pos=0)  # insert at the front
        # replace the original evaluation into the ensemble one
        self.replace_hook_in_eval(new_hook=self._hook_on_fit_end_ensemble_eval,
                                  target_trigger="on_fit_end",
                                  target_hook_name="_hook_on_fit_end")

        # Then for other models, set the same hooks as model 0
        # since we differentiate different models in the hook implementations via ctx.cur_model_idx
        self.hooks_in_train_multiple_models.extend([
            self.hooks_in_train_multiple_models[0]
            for _ in range(1, self.model_nums)
        ])
        self.hooks_in_eval_multiple_models.extend([
            self.hooks_in_eval_multiple_models[0]
            for _ in range(1, self.model_nums)
        ])

    def hook_on_batch_start_track_batch_idx(self, ctx):
        # for both train & eval
        ctx.cur_batch_idx = (self.ctx.cur_batch_idx +
                             1) % self.ctx.num_train_batch

    def hook_on_batch_forward_weighted_loss(self, ctx):
        # for only train
        ctx.loss_batch *= self.weights_internal_models[ctx.cur_model_idx]

    def hook_on_batch_end_gather_loss(self, ctx):
        # for only eval
        # before clean the loss_batch; we record it for further weights_data_sample update
        ctx.all_losses_model_batch[ctx.cur_model_idx][
            ctx.cur_batch_idx] = ctx.loss_batch.item()

    def hook_on_fit_start_mixture_weights_update(self, ctx):
        # for only train
        if ctx.cur_model_idx != 0:
            # do the mixture_weights_update once
            pass
        else:
            # gathers losses for all sample in iterator for each internal model, calling *evaluate()*
            for model_idx in range(self.model_nums):
                self._switch_model_ctx(model_idx)
                self.evaluate(mode="test", target_data_split_name="train")

            self.weights_data_sample = f_softmax(
                (torch.log(self.weights_internal_models) -
                 ctx.all_losses_model_batch.T),
                dim=1).T
            self.weights_internal_models = self.weights_data_sample.mean(dim=1)

            # restore the model_ctx
            self._switch_model_ctx(0)

    def _hook_on_fit_end_ensemble_eval(self, ctx):
        """
            Ensemble evaluation
        """
        if "y_prob_ensemble" not in ctx.var:
            ctx.var.y_prob_ensemble = 0
        ctx.var.y_prob_ensemble += np.concatenate(
            ctx.var.ys_prob) * self.weights_internal_models[
                ctx.cur_model_idx].item()

        # do metrics calculation after the last internal model evaluation done
        if ctx.cur_model_idx == self.model_nums - 1:
<<<<<<< HEAD
            ctx.var.y_true = np.concatenate(ctx.var.ys_true)
            ctx.var.y_prob = ctx.var.y_prob_ensemble
            ctx.eval_metrics = self.evaluator.eval(ctx)
=======
            ctx[f"{cur_data}_y_true"] = np.concatenate(
                ctx[f"{cur_data}_y_true"])
            ctx[f"{cur_data}_y_prob"] = ctx[f"{cur_data}_y_prob_ensemble"]
            ctx.eval_metrics = self.metric_calculator.eval(ctx)
>>>>>>> baa87c3b
            # reset for next run_routine that may have different len([f"{cur_data}_y_prob"])
            ctx.var.y_prob_ensemble = 0

        ctx.var.ys_prob = []
        ctx.var.ys_true = []<|MERGE_RESOLUTION|>--- conflicted
+++ resolved
@@ -136,16 +136,9 @@
 
         # do metrics calculation after the last internal model evaluation done
         if ctx.cur_model_idx == self.model_nums - 1:
-<<<<<<< HEAD
             ctx.var.y_true = np.concatenate(ctx.var.ys_true)
             ctx.var.y_prob = ctx.var.y_prob_ensemble
-            ctx.eval_metrics = self.evaluator.eval(ctx)
-=======
-            ctx[f"{cur_data}_y_true"] = np.concatenate(
-                ctx[f"{cur_data}_y_true"])
-            ctx[f"{cur_data}_y_prob"] = ctx[f"{cur_data}_y_prob_ensemble"]
             ctx.eval_metrics = self.metric_calculator.eval(ctx)
->>>>>>> baa87c3b
             # reset for next run_routine that may have different len([f"{cur_data}_y_prob"])
             ctx.var.y_prob_ensemble = 0
 
