--- conflicted
+++ resolved
@@ -2,13 +2,7 @@
 import logging
 
 from federatedscope.core.auxiliaries.criterion_builder import get_criterion
-<<<<<<< HEAD
 from federatedscope.core.auxiliaries.model_builder import get_trainable_para_names
-=======
-from federatedscope.core.auxiliaries.optimizer_builder import get_optimizer
-from federatedscope.core.auxiliaries.model_builder import \
-    get_trainable_para_names
->>>>>>> 1050d198
 from federatedscope.core.auxiliaries.regularizer_builder import get_regularizer
 from federatedscope.core.auxiliaries.eunms import MODE
 
@@ -131,17 +125,9 @@
 
         # Process training data
         if self.train_data is not None or self.train_loader is not None:
-<<<<<<< HEAD
             # Calculate the number of update steps during training given the local_update_steps
             num_train_batch, num_train_batch_last_epoch, num_train_epoch, num_total_train_batch = self.pre_calculate_batch_epoch_num(
                 self.cfg.train.local_update_steps)
-=======
-            # Calculate the number of update steps during training given the
-            # local_update_steps
-            num_train_batch, num_train_batch_last_epoch, num_train_epoch, \
-                num_total_train_batch = self.pre_calculate_batch_epoch_num(
-                    self.cfg.federate.local_update_steps)
->>>>>>> 1050d198
 
             self.num_train_epoch = num_train_epoch
             self.num_train_batch = num_train_batch
@@ -162,17 +148,10 @@
                         self.cfg.data.batch_size)))
 
     def pre_calculate_batch_epoch_num(self, local_update_steps):
-<<<<<<< HEAD
         num_train_batch = self.num_train_data // self.cfg.data.batch_size + int(
             not self.cfg.data.drop_last
             and bool(self.num_train_data % self.cfg.data.batch_size))
         if self.cfg.train.batch_or_epoch == "epoch":
-=======
-        num_train_batch = self.num_train_data // self.cfg.data.batch_size + \
-                          int(not self.cfg.data.drop_last and bool(
-                              self.num_train_data % self.cfg.data.batch_size))
-        if self.cfg.federate.batch_or_epoch == "epoch":
->>>>>>> 1050d198
             num_train_epoch = local_update_steps
             num_train_batch_last_epoch = num_train_batch
             num_total_train_batch = local_update_steps * num_train_batch
