--- conflicted
+++ resolved
@@ -1,12 +1,13 @@
 import collections
 import math
-import numpy
 
 from federatedscope.core.auxiliaries.criterion_builder import get_criterion
 from federatedscope.core.auxiliaries.optimizer_builder import get_optimizer
 from federatedscope.core.auxiliaries.model_builder import get_trainable_para_names
 from federatedscope.core.auxiliaries.regularizer_builder import get_regularizer
 from federatedscope.core.auxiliaries.utils import calculate_batch_epoch_num
+
+
 
 
 class LifecycleDict(dict):
@@ -111,7 +112,6 @@
         self.cur_data_splits_used_by_routine = list()
 
         # Process training data
-        self.pre_calculate_batch_epoch_num()
         if self.train_data is not None or self.train_loader is not None:
             # Calculate the number of update steps during training given the local_update_steps
             num_train_batch, num_train_batch_last_epoch, num_train_epoch, num_total_train_batch = self.pre_calculate_batch_epoch_num(
@@ -135,7 +135,6 @@
                         getattr(self, "num_{}_data".format(mode)) %
                         self.cfg.data.batch_size)))
 
-<<<<<<< HEAD
     def get_variable(self, mode, key):
         """To support the access of variables that doesn't belong the current mode
 
@@ -151,29 +150,10 @@
 
     def pre_calculate_batch_epoch_num(self):
         # train
-        calculate_batch_epoch_num(self.cfg.federate.local_update_steps, self.num_train_data, self.cfg.data.batch_size, self.cfg.data.drop_last)
+        return calculate_batch_epoch_num(self.cfg.federate.local_update_steps, self.num_train_data, self.cfg.data.batch_size, self.cfg.data.drop_last)
         # finetune
-        calculate_batch_epoch_num(self.cfg.finetune.steps, self.num_{}_data, self.cfg.data.batch_size, self.cfg.data.drop_last)
-        return
-=======
-    def pre_calculate_batch_epoch_num(self, local_update_steps):
-        num_train_batch = self.num_train_data // self.cfg.data.batch_size + int(
-            not self.cfg.data.drop_last
-            and bool(self.num_train_data % self.cfg.data.batch_size))
-        if self.cfg.federate.batch_or_epoch == "epoch":
-            num_train_epoch = local_update_steps
-            num_train_batch_last_epoch = num_train_batch
-            num_total_train_batch = local_update_steps * num_train_batch
-        elif num_train_batch == 0:
-            raise RuntimeError(
-                "The number of training batch is 0, please check 'batch_size' or set 'drop_last' as False"
-            )
-        else:
-            num_train_epoch = math.ceil(local_update_steps / num_train_batch)
-            num_train_batch_last_epoch = local_update_steps % num_train_batch or num_train_batch
-            num_total_train_batch = local_update_steps
-        return num_train_batch, num_train_batch_last_epoch, num_train_epoch, num_total_train_batch
->>>>>>> 8923a28c
+        # calculate_batch_epoch_num(self.cfg.finetune.steps, self.num_{}_data, self.cfg.data.batch_size, self.cfg.data.drop_last)
+
 
     def append_mode(self, mode):
         if mode in self.mode_stack:
