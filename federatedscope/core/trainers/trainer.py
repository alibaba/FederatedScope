import collections
import copy
import logging
import os
import numpy as np

from federatedscope.core.auxiliaries.dataloader_builder import get_dataloader
from federatedscope.core.auxiliaries.dataloader_builder import WrapDataset
from federatedscope.core.auxiliaries.ReIterator import ReIterator
from federatedscope.core.auxiliaries import utils
from federatedscope.core.trainers.context import Context
<<<<<<< HEAD
from federatedscope.core.trainers.context import CtxReferVar
from federatedscope.core.trainers.context import CtxStatsVar
from federatedscope.core.trainers.context import lifecycle
from federatedscope.core.evaluator import Evaluator
=======
from federatedscope.core.monitors.metric_calculator import MetricCalculator
>>>>>>> baa87c3b

try:
    import torch
    from torch.utils.data import DataLoader, Dataset
except ImportError:
    torch = None
    DataLoader = None
    Dataset = None

logger = logging.getLogger(__name__)


class Trainer(object):
    """
        Register, organize and run the train/test/val procedures
    """

    HOOK_TRIGGER = [
        "on_fit_start", "on_epoch_start", "on_batch_start", "on_batch_forward",
        "on_batch_backward", "on_batch_end", "on_epoch_end", "on_fit_end"
    ]

    def __init__(self, model, data, device, config, only_for_eval=False):
        self.cfg = config
        self.metric_calculator = MetricCalculator(config.eval.metrics)

        self.ctx = Context(model,
                           self.cfg,
                           data,
                           device,
                           init_dict=self.parse_data(data))

        # Atomic operation during training/evaluation
        self.hooks_in_train = collections.defaultdict(list)

        # By default, use the same trigger keys
        self.hooks_in_eval = copy.deepcopy(self.hooks_in_train)

        # register necessary hooks into self.hooks_in_train and self.hooks_in_eval
        if not only_for_eval:
            self.register_default_hooks_train()
        self.register_default_hooks_eval()

        if self.cfg.federate.mode == 'distributed':
            self.print_trainer_meta_info()
        else:
            # in standalone mode, by default, we print the trainer info only once for better logs readability
            pass

    def parse_data(self, data):
        pass

    def register_default_hooks_train(self):
        pass

    def register_default_hooks_eval(self):
        pass

    def reset_hook_in_train(self, target_trigger, target_hook_name=None):
        hooks_dict = self.hooks_in_train
        del_one_hook_idx = self._reset_hook_in_trigger(hooks_dict,
                                                       target_hook_name,
                                                       target_trigger)
        return del_one_hook_idx

    def reset_hook_in_eval(self, target_trigger, target_hook_name=None):
        hooks_dict = self.hooks_in_eval
        del_one_hook_idx = self._reset_hook_in_trigger(hooks_dict,
                                                       target_hook_name,
                                                       target_trigger)
        return del_one_hook_idx

    def replace_hook_in_train(self, new_hook, target_trigger,
                              target_hook_name):
        del_one_hook_idx = self.reset_hook_in_train(
            target_trigger=target_trigger, target_hook_name=target_hook_name)
        self.register_hook_in_train(new_hook=new_hook,
                                    trigger=target_trigger,
                                    insert_pos=del_one_hook_idx)

    def replace_hook_in_eval(self, new_hook, target_trigger, target_hook_name):
        del_one_hook_idx = self.reset_hook_in_eval(
            target_trigger=target_trigger, target_hook_name=target_hook_name)
        self.register_hook_in_eval(new_hook=new_hook,
                                   trigger=target_trigger,
                                   insert_pos=del_one_hook_idx)

    def _reset_hook_in_trigger(self, hooks_dict, target_hook_name,
                               target_trigger):
        # clean/delete existing hooks for a specific trigger,
        # if target_hook_name given, will clean only the specific one; otherwise, will clean all hooks for the trigger.
        assert target_trigger in self.HOOK_TRIGGER, \
            f"Got {target_trigger} as hook trigger, you should specify a string within {self.HOOK_TRIGGER}."
        del_one_hook_idx = None
        if target_hook_name is None:
            hooks_dict[target_trigger] = []
            del_one_hook_idx = -1  # -1 indicates del the whole list
        else:
            for hook_idx in range(len(hooks_dict[target_trigger])):
                if target_hook_name == hooks_dict[target_trigger][
                        hook_idx].__name__:
                    del_one = hooks_dict[target_trigger].pop(hook_idx)
                    logger.info(
                        f"Remove the hook `{del_one}` from hooks_set at trigger `{target_trigger}`"
                    )
                    del_one_hook_idx = hook_idx
                    break
            if del_one_hook_idx is None:
                logger.warning(
                    f"In hook del procedure, can't find the target hook named {target_hook_name}"
                )
        return del_one_hook_idx

    def register_hook_in_train(self,
                               new_hook,
                               trigger,
                               insert_pos=None,
                               base_hook=None,
                               insert_mode="before"):
        hooks_dict = self.hooks_in_train
        self._register_hook(base_hook, hooks_dict, insert_mode, insert_pos,
                            new_hook, trigger)

    def register_hook_in_eval(self,
                              new_hook,
                              trigger,
                              insert_pos=None,
                              base_hook=None,
                              insert_mode="before"):
        hooks_dict = self.hooks_in_eval
        self._register_hook(base_hook, hooks_dict, insert_mode, insert_pos,
                            new_hook, trigger)

    def _register_hook(self, base_hook, hooks_dict, insert_mode, insert_pos,
                       new_hook, trigger):
        assert trigger in self.HOOK_TRIGGER, \
            f"Got {trigger} as hook trigger, you should specify a string within {self.HOOK_TRIGGER}."
        # parse the insertion position
        target_hook_set = hooks_dict[trigger]
        if insert_pos is not None:
            assert (insert_pos == -1) or (insert_pos == len(target_hook_set) == 0) or \
                   (0 <= insert_pos <= (len(target_hook_set) - 1)), \
                f"Got {insert_pos} as insert pos, you should specify a integer (1) =-1 " \
                f"or (2) =0 for null target_hook_set;" \
                f"or (3) within [0, {(len(target_hook_set) - 1)}]."
        elif base_hook is not None:
            base_hook_pos = target_hook_set.index(base_hook)
            insert_pos = base_hook_pos - 1 if insert_mode == "before" else base_hook_pos + 1
            # bounding the insert_pos in rational range
            insert_pos = 0 if insert_pos < 0 else insert_pos
            insert_pos = -1 if insert_pos >= len(
                target_hook_set) else insert_pos
        else:
            insert_pos = -1  # By default, the new hook is called finally
        # register the new hook
        if insert_pos == -1:
            hooks_dict[trigger].append(new_hook)
        else:
            hooks_dict[trigger].insert(insert_pos, new_hook)

    def train(self, target_data_split_name="train"):
        pass

    def _get_hooks(self, trigger=None):
        name = "train" if self.ctx.cur_mode == "train" else "eval"
        return getattr(self, "hooks_in_{}".format(name))[trigger]

    def evaluate(self, mode, target_data_split_name="test", hooks_set=None):
        hooks_set = self.hooks_in_eval if hooks_set is None else hooks_set
        if self.ctx.get(
                f"{target_data_split_name}_data") is None and self.ctx.get(
                    f"{target_data_split_name}_loader") is None:
            logger.warning(
                f"No {target_data_split_name}_data or {target_data_split_name}_loader in the trainer, will skip evaluation"
                f"If this is not the case you want, please check whether there is typo for the name"
            )
            self.ctx.eval_metrics = {}
        else:
            self._run_routine(mode, target_data_split_name)

        return self.ctx.eval_metrics

    @lifecycle("batch")
    def _run_batch(self):
        for batch_i in range(
                self.ctx.get("num_{}_batch".format(self.ctx.cur_data_split))):
            self.ctx.cur_batch_i = CtxStatsVar(batch_i)

            for hook in self._get_hooks("on_batch_start"):
                hook(self.ctx)

            for hook in self._get_hooks("on_batch_forward"):
                hook(self.ctx)

            for hook in self._get_hooks("on_batch_backward"):
                hook(self.ctx)

            for hook in self._get_hooks("on_batch_end"):
                hook(self.ctx)

            # Break in the final epoch
            if self.ctx.cur_mode == 'train' and self.ctx.cur_epoch_i == self.ctx.num_train_epoch - 1:
                if batch_i >= self.ctx.num_train_batch_last_epoch - 1:
                    break

    @lifecycle("epoch")
    def _run_epoch(self):
        # TODO: epoch mode or split
        for epoch_i in range(
                self.ctx.get("num_{}_epoch".format(self.ctx.cur_data_split))):
            self.ctx.cur_epoch_i = CtxStatsVar(epoch_i, "epoch")

            for hook in self._get_hooks("on_epoch_start"):
                hook(self.ctx)

            self._run_batch()

            for hook in self._get_hooks("on_epoch_end"):
                hook(self.ctx)

    @lifecycle("routine")
    def _run_routine(self, mode, dataset_name=None):
        """Run the hooks_set and maintain the mode

        Arguments:
            mode: running mode of client, chosen from train/val/test

        Note:
            Considering evaluation could be in ```hooks_set["on_epoch_end"]```, there could be two data loaders in
        self.ctx, we must tell the running hooks which data_loader to call and which num_samples to count

        """
        for hook in self._get_hooks("on_fit_start"):
            hook(self.ctx)

        self._run_epoch()

        for hook in self._get_hooks("on_fit_end"):
            hook(self.ctx)

        # Avoid memory leak
        if not self.cfg.federate.share_local_model:
            if torch is None:
                pass
            else:
                self.ctx.model.to(torch.device("cpu"))

    def update(self, model_parameters):
        '''
            Called by the FL client to update the model parameters
        Arguments:
            model_parameters (dict): {model_name: model_val}
        '''
        pass

    def get_model_para(self):
        '''

        :return: model_parameters (dict): {model_name: model_val}
        '''
        pass

    def print_trainer_meta_info(self):
        '''
            print some meta info for code-users, e.g., model type; the para names will be filtered out, etc.,
        '''
        logger.info(f"Model meta-info: {type(self.ctx.model)}.")
        logger.debug(f"Model meta-info: {self.ctx.model}.")
        # logger.info(f"Data meta-info: {self.ctx['data']}.")

        ori_para_names = set(self.ctx.model.state_dict().keys())
        preserved_paras = self._param_filter(self.ctx.model.state_dict())
        preserved_para_names = set(preserved_paras.keys())
        filtered_para_names = ori_para_names - preserved_para_names
        logger.info(f"Num of original para names: {len(ori_para_names)}.")
        logger.info(
            f"Num of original trainable para names: {len(self.ctx['trainable_para_names'])}."
        )
        logger.info(
            f"Num of preserved para names in local update: {len(preserved_para_names)}. \n"
            f"Preserved para names in local update: {preserved_para_names}.")
        logger.info(
            f"Num of filtered para names in local update: {len(filtered_para_names)}. \n"
            f"Filtered para names in local update: {filtered_para_names}.")

        logger.info(f"After register default hooks,\n"
                    f"\tthe hooks_in_train is: {self.hooks_in_train};\n"
                    f"\tthe hooks_in_eval is {self.hooks_in_eval}")

    def finetune(self):
        pass

    def _param_filter(self, state_dict, filter_keywords=None):
        '''
        model parameter filter when transmit between local and gloabl, which is useful in personalization.
        e.g., setting cfg.personalization.local_param= ['bn', 'norms'] indicates the implementation of
        "FedBN: Federated Learning on Non-IID Features via Local Batch Normalization, ICML2021", which can be found in https://openreview.net/forum?id=6YEQUn0QICG

        Arguments:
            state_dict (dict): PyTorch Module object's state_dict.
        Returns:
            state_dict (dict): remove the keys that match any of the given keywords.
        '''
        if self.cfg.federate.method in ["local", "global"]:
            return {}

        if filter_keywords is None:
            filter_keywords = self.cfg.personalization.local_param

        trainable_filter = lambda p: True if self.cfg.personalization.share_non_trainable_para else \
            lambda p: p in self.ctx.trainable_para_names
        keyword_filter = utils.filter_by_specified_keywords
        return dict(
            filter(
                lambda elem: trainable_filter(elem[1]) and keyword_filter(
                    elem[0], filter_keywords), state_dict.items()))

    def save_model(self, path, cur_round=-1):
        raise NotImplementedError(
            "The function `save_model` should be implemented according to the ML backend (Pytorch, Tensorflow ...)."
        )

    def load_model(self, path):
        raise NotImplementedError(
            "The function `load_model` should be implemented according to the ML backend (Pytorch, Tensorflow ...)."
        )


class GeneralTorchTrainer(Trainer):
    def get_model_para(self):
        return self._param_filter(
            self.ctx.model.state_dict() if self.cfg.federate.
            share_local_model else self.ctx.model.cpu().state_dict())

    def parse_data(self, data):
        """Populate "{}_data", "{}_loader" and "num_{}_data" for different modes

        """
        # TODO: more robust for different data
        init_dict = dict()
        if isinstance(data, dict):
            for mode in ["train", "val", "test"]:
                init_dict["{}_data".format(mode)] = None
                init_dict["{}_loader".format(mode)] = None
                init_dict["num_{}_data".format(mode)] = 0
                if data.get(mode, None) is not None:
                    if isinstance(data.get(mode), Dataset):
                        init_dict["{}_data".format(mode)] = data.get(mode)
                        init_dict["num_{}_data".format(mode)] = len(
                            data.get(mode))
                    elif isinstance(data.get(mode), DataLoader):
                        init_dict["{}_loader".format(mode)] = data.get(mode)
                        init_dict["num_{}_data".format(mode)] = len(
                            data.get(mode).dataset)
                    elif isinstance(data.get(mode), dict):
                        init_dict["{}_data".format(mode)] = data.get(mode)
                        init_dict["num_{}_data".format(mode)] = len(
                            data.get(mode)['y'])
                    else:
                        raise TypeError("Type {} is not supported.".format(
                            type(data.get(mode))))
        else:
            raise TypeError("Type of data should be dict.")
        return init_dict

    def train(self, target_data_split_name="train"):
        if self.ctx.get(
                f"{target_data_split_name}_data") is None and self.ctx.get(
                    f"{target_data_split_name}_loader") is None:
            raise ValueError(
                f"No {target_data_split_name}_data or {target_data_split_name}_loader in the trainer"
            )
        self._run_routine("train", target_data_split_name)

        # TODO: The return values should be more flexible? Now: sample_num, model_para, results={k:v}
<<<<<<< HEAD
        # TODO: self.ctx should not fetch variables here (since the lifecycle of the variables should end in the routine)
        return self.ctx["var"]["train_{}".format(target_data_split_name)].num_samples, self._param_filter(
            self.ctx.model.state_dict() if self.cfg.federate.share_local_model
            else self.ctx.model.cpu().state_dict()), self.ctx.eval_metrics
=======

        return self.ctx.num_samples_train, self.get_model_para(
        ), self.ctx.eval_metrics
>>>>>>> baa87c3b

    def update(self, model_parameters):
        '''
            Called by the FL client to update the model parameters
        Arguments:
            model_parameters (dict): PyTorch Module object's state_dict.
        '''
        for key in model_parameters:
            if isinstance(model_parameters[key], list):
                model_parameters[key] = torch.FloatTensor(
                    model_parameters[key])
        self.ctx.model.load_state_dict(self._param_filter(model_parameters),
                                       strict=False)

    def evaluate(self, mode, target_data_split_name="test"):
        with torch.no_grad():
            super().evaluate(mode, target_data_split_name)

        return self.ctx.eval_metrics

    def finetune(self, target_data_split_name="train", hooks_set=None):

        # freeze the parameters during the fine-tune stage
        require_grad_changed_paras = set()
        if self.cfg.trainer.finetune.freeze_param != "":
            preserved_paras = self._param_filter(
                self.ctx.model.state_dict(),
                self.cfg.trainer.finetune.freeze_param)
            for name, param in self.ctx.model.named_parameters():
                if name not in preserved_paras and param.requires_grad is True:
                    param.requires_grad = False
                    require_grad_changed_paras.add(name)

        # change the optimization configs
        original_lrs = []
        for g in self.ctx.optimizer.param_groups:
            original_lrs.append(g['lr'])
            g['lr'] = self.cfg.trainer.finetune.lr
        original_epoch_num = self.ctx["num_train_epoch"]
        original_batch_num = self.ctx["num_train_batch"]
        self.ctx["num_train_epoch"] = 1
        self.ctx["num_train_batch"] = self.cfg.trainer.finetune.steps

        # do the fine-tuning process
        self.train(target_data_split_name, hooks_set)

        # restore the state before fine-tuning
        if len(require_grad_changed_paras) > 0:
            for name, param in self.ctx.model.named_parameters():
                if name in require_grad_changed_paras:
                    param.requires_grad = True

        for i, g in enumerate(self.ctx.optimizer.param_groups):
            g['lr'] = original_lrs[i]

        self.ctx["num_train_epoch"] = original_epoch_num
        self.ctx["num_train_batch"] = original_batch_num

    def register_default_hooks_train(self):
        self.register_hook_in_train(self._hook_on_fit_start_init,
                                    "on_fit_start")
        self.register_hook_in_train(self._hook_on_epoch_start,
                                    "on_epoch_start")
        self.register_hook_in_train(self._hook_on_batch_start_init,
                                    "on_batch_start")
        self.register_hook_in_train(self._hook_on_batch_forward,
                                    "on_batch_forward")
        self.register_hook_in_train(self._hook_on_batch_forward_regularizer,
                                    "on_batch_forward")
        self.register_hook_in_train(self._hook_on_batch_backward,
                                    "on_batch_backward")
        self.register_hook_in_train(self._hook_on_batch_end, "on_batch_end")
        self.register_hook_in_train(self._hook_on_fit_end, "on_fit_end")

    def register_default_hooks_eval(self):
        # test/val
        self.register_hook_in_eval(self._hook_on_fit_start_init,
                                   "on_fit_start")
        self.register_hook_in_eval(self._hook_on_epoch_start, "on_epoch_start")
        self.register_hook_in_eval(self._hook_on_batch_start_init,
                                   "on_batch_start")
        self.register_hook_in_eval(self._hook_on_batch_forward,
                                   "on_batch_forward")
        self.register_hook_in_eval(self._hook_on_batch_end, "on_batch_end")
        self.register_hook_in_eval(self._hook_on_fit_end, "on_fit_end")

    def _hook_on_fit_start_init(self, ctx):
        # prepare model
        ctx.model.to(ctx.device)

        # Prepare variables
        ctx.var.loss_batch_total = CtxStatsVar()
        ctx.var.loss_regular_total = CtxStatsVar()
        ctx.var.num_samples = CtxStatsVar(0, lifecycle=None)
        ctx.var.ys_true = CtxReferVar(list(), "routine")
        ctx.var.ys_prob = CtxReferVar(list(), "routine")

    def _hook_on_epoch_start(self, ctx):
        # Prepare dataloader
        if ctx.get("{}_loader".format(ctx.cur_data_split)) is None:
            loader = get_dataloader(
                WrapDataset(ctx.get("{}_data".format(ctx.cur_data_split))),
                self.cfg)
            setattr(ctx, "{}_loader".format(ctx.cur_data_split),
                    ReIterator(loader))
        elif not isinstance(ctx.get("{}_loader".format(ctx.cur_data_split)),
                            ReIterator):
            setattr(
                ctx, "{}_loader".format(ctx.cur_data_split),
                ReIterator(ctx.get("{}_loader".format(ctx.cur_data_split))))
        else:
            ctx.get("{}_loader".format(ctx.cur_data_split)).reset()

    def _hook_on_batch_start_init(self, ctx):
        # Prepare data batch
        try:
            # TODO: modify prepare function
            ctx.data_batch = CtxReferVar(
                next(ctx.get("{}_loader".format(ctx.cur_data_split))), "batch")
        except StopIteration:
            raise StopIteration

    def _hook_on_batch_forward(self, ctx):
        x, label = [_.to(ctx.device) for _ in ctx.data_batch]
        pred = ctx.model(x)
        if len(label.size()) == 0:
            label = label.unsqueeze(0)

        ctx.loss_batch = CtxReferVar(ctx.criterion(pred, label), "batch")
        ctx.batch_size = CtxStatsVar(len(label), "batch")
        ctx.var.y_true = CtxReferVar(label, "batch")
        ctx.var.y_prob = CtxReferVar(pred, "batch")

    def _hook_on_batch_forward_regularizer(self, ctx):
        ctx.loss_regular = CtxReferVar(
            self.cfg.regularizer.mu * ctx.regularizer(ctx), "batch")
        ctx.loss_task = CtxReferVar(ctx.loss_batch + ctx.loss_regular, "batch")

    def _hook_on_batch_backward(self, ctx):
        ctx.optimizer.zero_grad()
        ctx.loss_task.backward()
        if ctx.grad_clip > 0:
            torch.nn.utils.clip_grad_norm_(ctx.model.parameters(),
                                           ctx.grad_clip)
        ctx.optimizer.step()

    def _hook_on_batch_end(self, ctx):
        # Update statistics
        ctx.var.num_samples += ctx.batch_size
        ctx.var.loss_batch_total += ctx.loss_batch.item() * ctx.batch_size
        ctx.var.loss_regular_total += float(ctx.get("loss_regular", 0.))
        # Cache label for evaluate
        ctx.var.ys_true.append(ctx.var.y_true.detach().cpu().numpy())
        ctx.var.ys_prob.append(ctx.var.y_prob.detach().cpu().numpy())

    def _hook_on_fit_end(self, ctx):
        """Evaluate metrics.

        """
<<<<<<< HEAD
        ctx.var.y_true = CtxReferVar(np.concatenate(ctx.var.ys_true),
                                      "routine")
        ctx.var.y_prob = CtxReferVar(np.concatenate(ctx.var.ys_prob),
                                      "routine")

        results = self.evaluator.eval(ctx)
=======
        setattr(
            ctx, "{}_y_true".format(ctx.cur_data_split),
            np.concatenate(ctx.get("{}_y_true".format(ctx.cur_data_split))))
        setattr(
            ctx, "{}_y_prob".format(ctx.cur_data_split),
            np.concatenate(ctx.get("{}_y_prob".format(ctx.cur_data_split))))
        results = self.metric_calculator.eval(ctx)
>>>>>>> baa87c3b
        setattr(ctx, 'eval_metrics', results)

    def save_model(self, path, cur_round=-1):
        assert self.ctx.model is not None

        ckpt = {'cur_round': cur_round, 'model': self.ctx.model.state_dict()}
        torch.save(ckpt, path)

    def load_model(self, path):
        assert self.ctx.model is not None

        if os.path.exists(path):
            ckpt = torch.load(path, map_location=self.ctx.device)
            self.ctx.model.load_state_dict(ckpt['model'])
            return ckpt['cur_round']
        else:
            raise ValueError("The file {} does NOT exist".format(path))<|MERGE_RESOLUTION|>--- conflicted
+++ resolved
@@ -9,14 +9,10 @@
 from federatedscope.core.auxiliaries.ReIterator import ReIterator
 from federatedscope.core.auxiliaries import utils
 from federatedscope.core.trainers.context import Context
-<<<<<<< HEAD
 from federatedscope.core.trainers.context import CtxReferVar
 from federatedscope.core.trainers.context import CtxStatsVar
 from federatedscope.core.trainers.context import lifecycle
-from federatedscope.core.evaluator import Evaluator
-=======
 from federatedscope.core.monitors.metric_calculator import MetricCalculator
->>>>>>> baa87c3b
 
 try:
     import torch
@@ -392,16 +388,9 @@
         self._run_routine("train", target_data_split_name)
 
         # TODO: The return values should be more flexible? Now: sample_num, model_para, results={k:v}
-<<<<<<< HEAD
         # TODO: self.ctx should not fetch variables here (since the lifecycle of the variables should end in the routine)
-        return self.ctx["var"]["train_{}".format(target_data_split_name)].num_samples, self._param_filter(
-            self.ctx.model.state_dict() if self.cfg.federate.share_local_model
-            else self.ctx.model.cpu().state_dict()), self.ctx.eval_metrics
-=======
-
-        return self.ctx.num_samples_train, self.get_model_para(
+        return self.ctx["var"]["train_{}".format(target_data_split_name)].num_samples, self.get_model_para(
         ), self.ctx.eval_metrics
->>>>>>> baa87c3b
 
     def update(self, model_parameters):
         '''
@@ -561,22 +550,12 @@
         """Evaluate metrics.
 
         """
-<<<<<<< HEAD
         ctx.var.y_true = CtxReferVar(np.concatenate(ctx.var.ys_true),
                                       "routine")
         ctx.var.y_prob = CtxReferVar(np.concatenate(ctx.var.ys_prob),
                                       "routine")
 
-        results = self.evaluator.eval(ctx)
-=======
-        setattr(
-            ctx, "{}_y_true".format(ctx.cur_data_split),
-            np.concatenate(ctx.get("{}_y_true".format(ctx.cur_data_split))))
-        setattr(
-            ctx, "{}_y_prob".format(ctx.cur_data_split),
-            np.concatenate(ctx.get("{}_y_prob".format(ctx.cur_data_split))))
         results = self.metric_calculator.eval(ctx)
->>>>>>> baa87c3b
         setattr(ctx, 'eval_metrics', results)
 
     def save_model(self, path, cur_round=-1):
