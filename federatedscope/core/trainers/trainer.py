--- conflicted
+++ resolved
@@ -2,14 +2,10 @@
 import copy
 import logging
 
-<<<<<<< HEAD
 from federatedscope.core.auxiliaries.eunms import MODE
 from federatedscope.core.auxiliaries.decorators import use_diff
-from federatedscope.core.auxiliaries import utils
-=======
 from federatedscope.core.auxiliaries.utils import format_log_hooks
 from federatedscope.core.auxiliaries.utils import filter_by_specified_keywords
->>>>>>> 8923a28c
 from federatedscope.core.trainers.context import Context
 from federatedscope.core.monitors.metric_calculator import MetricCalculator
 
@@ -159,11 +155,11 @@
                             new_hook, trigger)
 
     def register_hook_in_ft(self,
-                               new_hook,
-                               trigger,
-                               insert_pos=None,
-                               base_hook=None,
-                               insert_mode="before"):
+                            new_hook,
+                            trigger,
+                            insert_pos=None,
+                            base_hook=None,
+                            insert_mode="before"):
         hooks_dict = self.hooks_in_ft
         self._register_hook(base_hook, hooks_dict, insert_mode, insert_pos,
                             new_hook, trigger)
