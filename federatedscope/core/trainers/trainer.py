import collections
import copy
import logging

from federatedscope.core.auxiliaries.eunms import MODE
from federatedscope.core.auxiliaries.decorators import use_diff
from federatedscope.core.auxiliaries.utils import format_log_hooks
from federatedscope.core.auxiliaries.utils import filter_by_specified_keywords
from federatedscope.core.trainers.context import Context
from federatedscope.core.monitors.metric_calculator import MetricCalculator

try:
    import torch
    from torch.utils.data import DataLoader, Dataset
except ImportError:
    torch = None
    DataLoader = None
    Dataset = None

logger = logging.getLogger(__name__)


class Trainer(object):
    """
        Register, organize and run the train/test/val procedures
    """

    HOOK_TRIGGER = [
        "on_fit_start", "on_epoch_start", "on_batch_start", "on_batch_forward",
        "on_batch_backward", "on_batch_end", "on_epoch_end", "on_fit_end"
    ]

    def __init__(self,
                 model,
                 data,
                 device,
                 config,
                 only_for_eval=False,
                 monitor=None):
        self.cfg = config
        self.metric_calculator = MetricCalculator(config.eval.metrics)

        self.ctx = Context(model,
                           self.cfg,
                           data,
                           device,
                           init_dict=self.parse_data(data))

        if monitor is None:
            logger.warning(
                f"Will not use monitor in trainer with class {type(self)}")
        self.ctx.monitor = monitor
        # the "model_nums", and "models" are used for multi-model case and
        # model size calculation
        self.model_nums = 1
        self.ctx.models = [model]
        # "mirrored_models": whether the internal multi-models adopt the
        # same architects and almost the same behaviors,
        # which is used to simply the flops, model size calculation
        self.ctx.mirrored_models = False

        # Atomic operation during training/evaluation
        self.hooks_in_train = collections.defaultdict(list)

        # By default, use the same trigger keys
        self.hooks_in_eval = copy.deepcopy(self.hooks_in_train)
        self.hooks_in_ft = copy.deepcopy(self.hooks_in_train)

        # register necessary hooks into self.hooks_in_train and
        # self.hooks_in_eval
        if not only_for_eval:
            self.register_default_hooks_train()
        if self.cfg.finetune.before_eval:
            self.register_default_hooks_ft()
        self.register_default_hooks_eval()

        if self.cfg.federate.mode == 'distributed':
            self.print_trainer_meta_info()
        else:
            # in standalone mode, by default, we print the trainer info only
            # once for better logs readability
            pass

    def parse_data(self, data):
        pass

    def register_default_hooks_train(self):
        pass

    def register_default_hooks_eval(self):
        pass

    def register_default_hooks_ft(self):
        pass

    def reset_hook_in_train(self, target_trigger, target_hook_name=None):
        hooks_dict = self.hooks_in_train
        del_one_hook_idx = self._reset_hook_in_trigger(hooks_dict,
                                                       target_hook_name,
                                                       target_trigger)
        return del_one_hook_idx

    def reset_hook_in_eval(self, target_trigger, target_hook_name=None):
        hooks_dict = self.hooks_in_eval
        del_one_hook_idx = self._reset_hook_in_trigger(hooks_dict,
                                                       target_hook_name,
                                                       target_trigger)
        return del_one_hook_idx

    def replace_hook_in_train(self, new_hook, target_trigger,
                              target_hook_name):
        del_one_hook_idx = self.reset_hook_in_train(
            target_trigger=target_trigger, target_hook_name=target_hook_name)
        self.register_hook_in_train(new_hook=new_hook,
                                    trigger=target_trigger,
                                    insert_pos=del_one_hook_idx)

    def replace_hook_in_eval(self, new_hook, target_trigger, target_hook_name):
        del_one_hook_idx = self.reset_hook_in_eval(
            target_trigger=target_trigger, target_hook_name=target_hook_name)
        self.register_hook_in_eval(new_hook=new_hook,
                                   trigger=target_trigger,
                                   insert_pos=del_one_hook_idx)

    def _reset_hook_in_trigger(self, hooks_dict, target_hook_name,
                               target_trigger):
        # clean/delete existing hooks for a specific trigger,
        # if target_hook_name given, will clean only the specific one;
        # otherwise, will clean all hooks for the trigger.
        assert target_trigger in self.HOOK_TRIGGER, \
            f"Got {target_trigger} as hook trigger, you should specify a " \
            f"string within {self.HOOK_TRIGGER}."
        del_one_hook_idx = None
        if target_hook_name is None:
            hooks_dict[target_trigger] = []
            del_one_hook_idx = -1  # -1 indicates del the whole list
        else:
            for hook_idx in range(len(hooks_dict[target_trigger])):
                if target_hook_name == hooks_dict[target_trigger][
                        hook_idx].__name__:
                    del_one = hooks_dict[target_trigger].pop(hook_idx)
                    logger.info(f"Remove the hook `{del_one.__name__}` from "
                                f"hooks_set at trigger `{target_trigger}`")
                    del_one_hook_idx = hook_idx
                    break
            if del_one_hook_idx is None:
                logger.warning(
                    f"In hook del procedure, can't find the target hook "
                    f"named {target_hook_name}")
        return del_one_hook_idx

    def register_hook_in_train(self,
                               new_hook,
                               trigger,
                               insert_pos=None,
                               base_hook=None,
                               insert_mode="before"):
        hooks_dict = self.hooks_in_train
        self._register_hook(base_hook, hooks_dict, insert_mode, insert_pos,
                            new_hook, trigger)

    def register_hook_in_ft(self,
                            new_hook,
                            trigger,
                            insert_pos=None,
                            base_hook=None,
                            insert_mode="before"):
        hooks_dict = self.hooks_in_ft
        self._register_hook(base_hook, hooks_dict, insert_mode, insert_pos,
                            new_hook, trigger)

    def register_hook_in_eval(self,
                              new_hook,
                              trigger,
                              insert_pos=None,
                              base_hook=None,
                              insert_mode="before"):
        hooks_dict = self.hooks_in_eval
        self._register_hook(base_hook, hooks_dict, insert_mode, insert_pos,
                            new_hook, trigger)

    def _register_hook(self, base_hook, hooks_dict, insert_mode, insert_pos,
                       new_hook, trigger):
        assert trigger in self.HOOK_TRIGGER, \
            f"Got {trigger} as hook trigger, you should specify a string " \
            f"within {self.HOOK_TRIGGER}."
        # parse the insertion position
        target_hook_set = hooks_dict[trigger]
        if insert_pos is not None:
            assert (insert_pos == -1) or (insert_pos == len(target_hook_set)
                                          == 0) or \
                   (0 <= insert_pos <= (len(target_hook_set))), \
                   f"Got {insert_pos} as insert pos, you should specify a " \
                   f"integer (1) =-1 " \
                   f"or (2) =0 for null target_hook_set;" \
                   f"or (3) within [0, {(len(target_hook_set))}]."
        elif base_hook is not None:
            base_hook_pos = target_hook_set.index(base_hook)
            insert_pos = base_hook_pos - 1 if insert_mode == "before" else \
                base_hook_pos + 1
            # bounding the insert_pos in rational range
            insert_pos = 0 if insert_pos < 0 else insert_pos
            insert_pos = -1 if insert_pos > len(
                target_hook_set) else insert_pos
        else:
            insert_pos = -1  # By default, the new hook is called finally
        # register the new hook
        if insert_pos == -1:
            hooks_dict[trigger].append(new_hook)
        else:
            hooks_dict[trigger].insert(insert_pos, new_hook)

    @use_diff
    def train(self, target_data_split_name="train", hooks_set=None):
        hooks_set = hooks_set or self.hooks_in_train

        self.ctx.check_data_split(target_data_split_name)

        self._run_routine(MODE.TRAIN, hooks_set, target_data_split_name)

        return self.ctx.num_samples_train, self.get_model_para(
        ), self.ctx.eval_metrics

    def evaluate(self, target_data_split_name="test", hooks_set=None):
        hooks_set = hooks_set or self.hooks_in_eval
<<<<<<< HEAD

        if self.ctx.check_data_split(target_data_split_name, skip=True):
            self._run_routine(MODE.TEST, hooks_set, target_data_split_name)
=======
        if self.ctx.get(
                f"{target_data_split_name}_data") is None and self.ctx.get(
                    f"{target_data_split_name}_loader") is None:
            logger.warning(
                f"No {target_data_split_name}_data or "
                f"{target_data_split_name}_loader in the trainer, will skip "
                f"evaluation"
                f"If this is not the case you want, please check whether "
                f"there is typo for the name")
            self.ctx.eval_metrics = {}
>>>>>>> 1050d198
        else:
            self.ctx.eval_metrics = dict()

        return self.ctx.eval_metrics

    def finetune(self, target_data_split_name="train", hooks_set=None):
        hooks_set = hooks_set or self.hooks_in_ft

        self.ctx.check_data_split(target_data_split_name)

        self._run_routine(MODE.FINETUNE, hooks_set, target_data_split_name)

    def _run_routine(self, mode, hooks_set, dataset_name=None):
        """Run the hooks_set and maintain the mode

        Arguments:
            mode (str): running mode of client, chosen from train/test
            hooks_set (dict): functions to be executed.
            dataset_name (str): which split.

        Note:
            Considering evaluation could be in ```hooks_set[
            "on_epoch_end"]```, there could be two data loaders in
        self.ctx, we must tell the running hooks which data_loader to call
        and which num_samples to count

        """
        if dataset_name is None:
            dataset_name = mode
        self.ctx.append_mode(mode)
        self.ctx.track_used_dataset(dataset_name)

        for hook in hooks_set["on_fit_start"]:
            hook(self.ctx)

        for epoch_i in range(self.ctx.get(
                "num_{}_epoch".format(dataset_name))):
            self.ctx.cur_epoch_i = epoch_i
            for hook in hooks_set["on_epoch_start"]:
                hook(self.ctx)

            for batch_i in range(
                    self.ctx.get("num_{}_batch".format(dataset_name))):
                self.ctx.cur_batch_i = batch_i
                for hook in hooks_set["on_batch_start"]:
                    hook(self.ctx)
                for hook in hooks_set["on_batch_forward"]:
                    hook(self.ctx)
                if self.ctx.cur_mode == 'train':
                    for hook in hooks_set["on_batch_backward"]:
                        hook(self.ctx)
                for hook in hooks_set["on_batch_end"]:
                    hook(self.ctx)

                # Break in the final epoch
                if self.ctx.cur_mode == 'train' and epoch_i == \
                        self.ctx.num_train_epoch - 1:
                    if batch_i >= self.ctx.num_train_batch_last_epoch - 1:
                        break

            for hook in hooks_set["on_epoch_end"]:
                hook(self.ctx)
        for hook in hooks_set["on_fit_end"]:
            hook(self.ctx)

        self.ctx.pop_mode()
        self.ctx.reset_used_dataset()
        # Avoid memory leak
        if not self.cfg.federate.share_local_model:
            if torch is None:
                pass
            else:
                self.ctx.model.to(torch.device("cpu"))

    def update(self, model_parameters):
        '''
            Called by the FL client to update the model parameters
        Arguments:
            model_parameters (dict): {model_name: model_val}
        '''
        pass

    def get_model_para(self):
        '''

        :return: model_parameters (dict): {model_name: model_val}
        '''
        pass

    def print_trainer_meta_info(self):
        '''
            print some meta info for code-users, e.g., model type; the para
            names will be filtered out, etc.,
        '''
        logger.info(f"Model meta-info: {type(self.ctx.model)}.")
        logger.debug(f"Model meta-info: {self.ctx.model}.")
        # logger.info(f"Data meta-info: {self.ctx['data']}.")

        ori_para_names = set(self.ctx.model.state_dict().keys())
        preserved_paras = self._param_filter(self.ctx.model.state_dict())
        preserved_para_names = set(preserved_paras.keys())
        filtered_para_names = ori_para_names - preserved_para_names
        logger.info(f"Num of original para names: {len(ori_para_names)}.")
        logger.info(f"Num of original trainable para names:"
                    f" {len(self.ctx['trainable_para_names'])}.")
        logger.info(
            f"Num of preserved para names in local update:"
            f" {len(preserved_para_names)}. \n"
            f"Preserved para names in local update: {preserved_para_names}.")
        logger.info(
            f"Num of filtered para names in local update:"
            f" {len(filtered_para_names)}. \n"
            f"Filtered para names in local update: {filtered_para_names}.")

        logger.info(f"After register default hooks,\n"
                    f"\tthe hooks_in_train is:\n\
            t{format_log_hooks(self.hooks_in_train)};\n"
                    f"\tthe hooks_in_eval is:\n\
            t{format_log_hooks(self.hooks_in_eval)}")

    def _param_filter(self, state_dict, filter_keywords=None):
        '''
        model parameter filter when transmit between local and gloabl,
        which is useful in personalization.
        e.g., setting cfg.personalization.local_param= ['bn', 'norms']
        indicates the implementation of
        "FedBN: Federated Learning on Non-IID Features via Local Batch
        Normalization, ICML2021", which can be found in
        https://openreview.net/forum?id=6YEQUn0QICG

        Arguments:
            state_dict (dict): PyTorch Module object's state_dict.
        Returns:
            state_dict (dict): remove the keys that match any of the given
            keywords.
        '''
        if self.cfg.federate.method in ["local", "global"]:
            return {}

        if filter_keywords is None:
            filter_keywords = self.cfg.personalization.local_param

        trainable_filter = lambda p: True if \
            self.cfg.personalization.share_non_trainable_para else \
            lambda p: p in self.ctx.trainable_para_names
        keyword_filter = filter_by_specified_keywords
        return dict(
            filter(
                lambda elem: trainable_filter(elem[1]) and keyword_filter(
                    elem[0], filter_keywords), state_dict.items()))

    def save_model(self, path, cur_round=-1):
        raise NotImplementedError(
            "The function `save_model` should be implemented according to "
            "the ML backend (Pytorch, Tensorflow ...).")

    def load_model(self, path):
        raise NotImplementedError(
            "The function `load_model` should be implemented according to "
            "the ML backend (Pytorch, Tensorflow ...).")<|MERGE_RESOLUTION|>--- conflicted
+++ resolved
@@ -223,22 +223,9 @@
 
     def evaluate(self, target_data_split_name="test", hooks_set=None):
         hooks_set = hooks_set or self.hooks_in_eval
-<<<<<<< HEAD
 
         if self.ctx.check_data_split(target_data_split_name, skip=True):
             self._run_routine(MODE.TEST, hooks_set, target_data_split_name)
-=======
-        if self.ctx.get(
-                f"{target_data_split_name}_data") is None and self.ctx.get(
-                    f"{target_data_split_name}_loader") is None:
-            logger.warning(
-                f"No {target_data_split_name}_data or "
-                f"{target_data_split_name}_loader in the trainer, will skip "
-                f"evaluation"
-                f"If this is not the case you want, please check whether "
-                f"there is typo for the name")
-            self.ctx.eval_metrics = {}
->>>>>>> 1050d198
         else:
             self.ctx.eval_metrics = dict()
 
