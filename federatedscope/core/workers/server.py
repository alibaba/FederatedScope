import logging
import copy
import os
import sys

import numpy as np
import pickle
import time

from federatedscope.core.monitors.early_stopper import EarlyStopper
from federatedscope.core.message import Message
from federatedscope.core.communication import StandaloneCommManager, \
    gRPCCommManager
from federatedscope.core.auxiliaries.aggregator_builder import get_aggregator
from federatedscope.core.auxiliaries.sampler_builder import get_sampler
from federatedscope.core.auxiliaries.utils import merge_dict_of_results, \
    Timeout, merge_param_dict
from federatedscope.core.auxiliaries.trainer_builder import get_trainer
from federatedscope.core.secret_sharing import AdditiveSecretSharing
from federatedscope.core.workers.base_server import BaseServer

logger = logging.getLogger(__name__)


class Server(BaseServer):
    """
    The Server class, which describes the behaviors of server in an FL \
    course. The behaviors are described by the handled functions (named as \
    ``callback_funcs_for_xxx``).

    Arguments:
        ID: The unique ID of the server, which is set to 0 by default
        state: The training round
        config: the configuration
        data: The data owned by the server (for global evaluation)
        model: The model used for aggregation
        client_num: The (expected) client num to start the FL course
        total_round_num: The total number of the training round
        device: The device to run local training and evaluation

    Attributes:
        ID: ID of worker
        state: the training round index
        model: the model maintained locally
        cfg: the configuration of FL course, \
            see ``federatedscope.core.configs``
        mode: the run mode for FL, ``distributed`` or ``standalone``
        monitor: monite FL course and record metrics, \
            see ``federatedscope.core.monitors.monitor.Monitor``
        trainer: instantiated trainer, see ``federatedscope.core.trainers``
        best_results: best results ever seen
        history_results: all evaluation results
        early_stopper: determine when to early stop, \
            see ``federatedscope.core.monitors.early_stopper.EarlyStopper``
        aggregators: a protocol for aggregate all clients' model(s), see \
            ``federatedscope.core.aggregators``
        sample_client_num: number of client aggregated in each round
        msg_buffer: dict buffer for storing message
        staled_msg_buffer: list buffer for storing staled message
        comm_manager: manager for communication, \
            see ``federatedscope.core.communication``
    """
    def __init__(self,
                 ID=-1,
                 state=0,
                 config=None,
                 data=None,
                 model=None,
                 client_num=5,
                 total_round_num=10,
                 device='cpu',
                 strategy=None,
                 unseen_clients_id=None,
                 **kwargs):
        super(Server, self).__init__(ID, state, config, model, strategy)
        # Register message handlers
        self._register_default_handlers()

        # Un-configured worker
        if config is None:
            return

        self.data = data
        self.device = device
        self.best_results = dict()
        self.history_results = dict()
        self.early_stopper = EarlyStopper(
            self._cfg.early_stop.patience, self._cfg.early_stop.delta,
            self._cfg.early_stop.improve_indicator_mode,
            self._monitor.the_larger_the_better)

        if self._cfg.federate.share_local_model \
                and not self._cfg.federate.parallel:
            # put the model to the specified device
            model.to(device)
        # Build aggregator
        self.aggregator = get_aggregator(self._cfg.federate.method,
                                         model=model,
                                         device=device,
                                         online=self._cfg.federate.online_aggr,
                                         config=self._cfg)
        if self._cfg.federate.restore_from != '':
            if not os.path.exists(self._cfg.federate.restore_from):
                logger.warning(f'Invalid `restore_from`:'
                               f' {self._cfg.federate.restore_from}.')
            else:
                _ = self.aggregator.load_model(self._cfg.federate.restore_from)
                logger.info("Restored the model from {}-th round's ckpt")

        if int(config.model.model_num_per_trainer) != \
                config.model.model_num_per_trainer or \
                config.model.model_num_per_trainer < 1:
            raise ValueError(
                f"model_num_per_trainer should be integer and >= 1, "
                f"got {config.model.model_num_per_trainer}.")
        self.model_num = config.model.model_num_per_trainer
        self.models = [self.model]
        self.aggregators = [self.aggregator]
        if self.model_num > 1:
            self.models.extend(
                [copy.deepcopy(self.model) for _ in range(self.model_num - 1)])
            self.aggregators.extend([
                copy.deepcopy(self.aggregator)
                for _ in range(self.model_num - 1)
            ])

        # function for recovering shared secret
        self.recover_fun = AdditiveSecretSharing(
            shared_party_num=int(self._cfg.federate.sample_client_num)
        ).fixedpoint2float if self._cfg.federate.use_ss else None

        if self._cfg.federate.make_global_eval:
            # set up a trainer for conducting evaluation in server
            assert self.model is not None
            assert self.data is not None
            self.trainer = get_trainer(
                model=self.model,
                data=self.data,
                device=self.device,
                config=self._cfg,
                only_for_eval=True,
                monitor=self._monitor
            )  # the trainer is only used for global evaluation
            self.trainers = [self.trainer]
            if self.model_num > 1:
                # By default, the evaluation is conducted by calling
                # trainer[i].eval over all internal models
                self.trainers.extend([
                    copy.deepcopy(self.trainer)
                    for _ in range(self.model_num - 1)
                ])

        # Initialize the number of joined-in clients
        self._client_num = client_num
        self._total_round_num = total_round_num
        self.sample_client_num = int(self._cfg.federate.sample_client_num)
        self.join_in_client_num = 0
        self.join_in_info = dict()
        # the unseen clients indicate the ones that do not contribute to FL
        # process by training on their local data and uploading their local
        # model update. The splitting is useful to check participation
        # generalization gap in
        # [ICLR'22, What Do We Mean by Generalization in Federated Learning?]
        self.unseen_clients_id = [] if unseen_clients_id is None \
            else unseen_clients_id

        # Server state
        self.is_finish = False

        # Sampler
        if self._cfg.federate.sampler in ['uniform']:
            self.sampler = get_sampler(
                sample_strategy=self._cfg.federate.sampler,
                client_num=self.client_num,
                client_info=None)
        else:
            # Some type of sampler would be instantiated in trigger_for_start,
            # since they need more information
            self.sampler = None

        # Current Timestamp
        self.cur_timestamp = 0
        self.deadline_for_cur_round = 1

        # Staleness toleration
        self.staleness_toleration = self._cfg.asyn.staleness_toleration if \
            self._cfg.asyn.use else 0
        self.dropout_num = 0

        # Device information
        self.resource_info = kwargs['resource_info'] \
            if 'resource_info' in kwargs else None
        self.client_resource_info = kwargs['client_resource_info'] \
            if 'client_resource_info' in kwargs else None

        # Initialize communication manager and message buffer
        self.msg_buffer = {'train': dict(), 'eval': dict()}
        self.staled_msg_buffer = list()
        if self.mode == 'standalone':
            comm_queue = kwargs.get('comm_queue', None)
            id2comm = kwargs.get('id2comm', None)
            self.comm_manager = StandaloneCommManager(comm_queue=comm_queue,
                                                      monitor=self._monitor,
                                                      id2comm=id2comm)
        elif self.mode == 'distributed':
            host = kwargs['host']
            port = kwargs['port']
            self.comm_manager = gRPCCommManager(host=host,
                                                port=port,
                                                client_num=client_num)
            logger.info('Server: Listen to {}:{}...'.format(host, port))

        # inject noise before broadcast
        self._noise_injector = None

    @property
    def client_num(self):
        return self._client_num

    @client_num.setter
    def client_num(self, value):
        self._client_num = value

    @property
    def total_round_num(self):
        return self._total_round_num

    @total_round_num.setter
    def total_round_num(self, value):
        self._total_round_num = value

    def register_noise_injector(self, func):
        self._noise_injector = func

    def run(self):
        """
        To start the FL course, listen and handle messages (for distributed \
        mode).
        """

        # Begin: Broadcast model parameters and start to FL train
        while self.join_in_client_num < self.client_num:
            msg = self.comm_manager.receive()
            self.msg_handlers[msg.msg_type](msg)

        # Running: listen for message (updates from clients),
        # aggregate and broadcast feedbacks (aggregated model parameters)
        min_received_num = self._cfg.asyn.min_received_num \
            if self._cfg.asyn.use else self._cfg.federate.sample_client_num
        num_failure = 0
        time_budget = self._cfg.asyn.time_budget if self._cfg.asyn.use else -1
        with Timeout(time_budget) as time_counter:
            while self.state <= self.total_round_num:
                try:
                    msg = self.comm_manager.receive()
                    move_on_flag = self.msg_handlers[msg.msg_type](msg)
                    if move_on_flag:
                        time_counter.reset()
                except TimeoutError:
                    logger.info('Time out at the training round #{}'.format(
                        self.state))
                    move_on_flag_eval = self.check_and_move_on(
                        min_received_num=min_received_num,
                        check_eval_result=True)
                    move_on_flag = self.check_and_move_on(
                        min_received_num=min_received_num)
                    if not move_on_flag and not move_on_flag_eval:
                        num_failure += 1
                        # Terminate the training if the number of failure
                        # exceeds the maximum number (default value: 10)
                        if time_counter.exceed_max_failure(num_failure):
                            logger.info(f'----------- Training fails at round '
                                        f'#{self.state}-------------')
                            break

                        # Time out, broadcast the model para and re-start
                        # the training round
                        logger.info(
                            f'----------- Re-starting the training round ('
                            f'Round #{self.state}) for {num_failure} time '
                            f'-------------')
                        # TODO: Clean the msg_buffer
                        if self.state in self.msg_buffer['train']:
                            self.msg_buffer['train'][self.state].clear()

                        self.broadcast_model_para(
                            msg_type='model_para',
                            sample_client_num=self.sample_client_num)
                    else:
                        num_failure = 0
                    time_counter.reset()

        self.terminate(msg_type='finish')

    def check_and_move_on(self,
                          check_eval_result=False,
                          min_received_num=None):
        """
        To check the message_buffer. When enough messages are receiving, \
        some events (such as perform aggregation, evaluation, and move to \
        the next training round) would be triggered.

        Arguments:
            check_eval_result (bool): If True, check the message buffer for \
                evaluation; and check the message buffer for training \
                otherwise.
            min_received_num: number of minimal received message, used for \
                async mode
        """
        if min_received_num is None:
            if self._cfg.asyn.use:
                min_received_num = self._cfg.asyn.min_received_num
            else:
                min_received_num = self._cfg.federate.sample_client_num
        assert min_received_num <= self.sample_client_num

        if check_eval_result and self._cfg.federate.mode.lower(
        ) == "standalone":
            # in evaluation stage and standalone simulation mode, we assume
            # strong synchronization that receives responses from all clients
            min_received_num = len(self.comm_manager.get_neighbors().keys())

        move_on_flag = True  # To record whether moving to a new training
        # round or finishing the evaluation
        if self.check_buffer(self.state, min_received_num, check_eval_result):
            if not check_eval_result:
                print(
                    'before aggregation',
                    time.strftime('%Y-%m-%d %H:%M:%S',
                                  time.localtime(time.time())))
                # Receiving enough feedback in the training process
                aggregated_num = self._perform_federated_aggregation()
                print(
                    'after aggregation',
                    time.strftime('%Y-%m-%d %H:%M:%S',
                                  time.localtime(time.time())))

                self.state += 1
                if self.state % self._cfg.eval.freq == 0 and self.state != \
                        self.total_round_num:
                    #  Evaluate
                    logger.info(f'Server: Starting evaluation at the end '
                                f'of round {self.state - 1}.')
                    self.eval()

                if self.state < self.total_round_num:
                    # Move to next round of training
                    logger.info(
                        f'----------- Starting a new training round (Round '
                        f'#{self.state}) -------------')
                    print('time cost: {:.2f}'.format(time.time() -
                                                     self.init_time))
                    self.init_time = time.time()
                    # Clean the msg_buffer
                    self.msg_buffer['train'][self.state - 1].clear()
                    self.msg_buffer['train'][self.state] = dict()
                    self.staled_msg_buffer.clear()
                    # Start a new training round
                    self._start_new_training_round(aggregated_num)
                else:
                    # Final Evaluate
                    print('time cost: {:.2f}'.format(time.time() -
                                                     self.ori_time))
                    logger.info('Server: Training is finished! Starting '
                                'evaluation.')
                    self.eval()

            else:
                # Receiving enough feedback in the evaluation process
                self._merge_and_format_eval_results()

        else:
            move_on_flag = False

        return move_on_flag

    def check_and_save(self):
        """
        To save the results and save model after each evaluation, and check \
        whether to early stop.
        """

        # early stopping
        if "Results_weighted_avg" in self.history_results and \
                self._cfg.eval.best_res_update_round_wise_key in \
                self.history_results['Results_weighted_avg']:
            should_stop = self.early_stopper.track_and_check(
                self.history_results['Results_weighted_avg'][
                    self._cfg.eval.best_res_update_round_wise_key])
        elif "Results_avg" in self.history_results and \
                self._cfg.eval.best_res_update_round_wise_key in \
                self.history_results['Results_avg']:
            should_stop = self.early_stopper.track_and_check(
                self.history_results['Results_avg'][
                    self._cfg.eval.best_res_update_round_wise_key])
        else:
            should_stop = False

        if should_stop:
            self._monitor.global_converged()
            self.comm_manager.send(
                Message(
                    msg_type="converged",
                    sender=self.ID,
                    receiver=list(self.comm_manager.neighbors.keys()),
                    timestamp=self.cur_timestamp,
                    state=self.state,
                ))
            self.state = self.total_round_num + 1

        if should_stop or self.state == self.total_round_num:
            logger.info('Server: Final evaluation is finished! Starting '
                        'merging results.')
            # last round or early stopped
            self.save_best_results()
            if not self._cfg.federate.make_global_eval:
                self.save_client_eval_results()
            self.terminate(msg_type='finish')

        # Clean the clients evaluation msg buffer
        if not self._cfg.federate.make_global_eval:
            round = max(self.msg_buffer['eval'].keys())
            self.msg_buffer['eval'][round].clear()

        if self.state == self.total_round_num:
            # break out the loop for distributed mode
            self.state += 1

    def _perform_federated_aggregation(self):
        """
        Perform federated aggregation and update the global model
        """
        train_msg_buffer = self.msg_buffer['train'][self.state]
        for model_idx in range(self.model_num):
            model = self.models[model_idx]
            aggregator = self.aggregators[model_idx]
            msg_list = list()
            staleness = list()

            for client_id in train_msg_buffer.keys():
                if self.model_num == 1:
                    msg_list.append(train_msg_buffer[client_id])
                else:
                    train_data_size, model_para_multiple = \
                        train_msg_buffer[client_id]
                    msg_list.append(
                        (train_data_size, model_para_multiple[model_idx]))

                # The staleness of the messages in train_msg_buffer
                # should be 0
                staleness.append((client_id, 0))

            for staled_message in self.staled_msg_buffer:
                state, client_id, content = staled_message
                if self.model_num == 1:
                    msg_list.append(content)
                else:
                    train_data_size, model_para_multiple = content
                    msg_list.append(
                        (train_data_size, model_para_multiple[model_idx]))

                staleness.append((client_id, self.state - state))

            # Trigger the monitor here (for training)
            self._monitor.calc_model_metric(self.model.state_dict(),
                                            msg_list,
                                            rnd=self.state)

            # Aggregate
            aggregated_num = len(msg_list)
            agg_info = {
                'client_feedback': msg_list,
                'recover_fun': self.recover_fun,
                'staleness': staleness,
            }
            # logger.info(f'The staleness is {staleness}')
            result = aggregator.aggregate(agg_info)
            # Due to lazy load, we merge two state dict
            merged_param = merge_param_dict(model.state_dict().copy(), result)
            model.load_state_dict(merged_param, strict=False)

        return aggregated_num

    def _start_new_training_round(self, aggregated_num=0):
        """
        The behaviors for starting a new training round
        """
        if self._cfg.asyn.use:  # for asynchronous training
            if self._cfg.asyn.aggregator == "time_up":
                # Update the deadline according to the time budget
                self.deadline_for_cur_round = \
                    self.cur_timestamp + self._cfg.asyn.time_budget

            if self._cfg.asyn.broadcast_manner == \
                    'after_aggregating':
                if self._cfg.asyn.overselection:
                    sample_client_num = self.sample_client_num
                else:
                    sample_client_num = aggregated_num + \
                                        self.dropout_num

                self.broadcast_model_para(msg_type='model_para',
                                          sample_client_num=sample_client_num)
                self.dropout_num = 0
        else:  # for synchronous training
            self.broadcast_model_para(msg_type='model_para',
                                      sample_client_num=self.sample_client_num)

    def _merge_and_format_eval_results(self):
        """
        The behaviors of server when receiving enough evaluating results
        """
        # Get all the message & aggregate
        formatted_eval_res = \
            self.merge_eval_results_from_all_clients()
        self.history_results = merge_dict_of_results(self.history_results,
                                                     formatted_eval_res)
        if self.mode == 'standalone' and \
                self._monitor.wandb_online_track and \
                self._monitor.use_wandb:
            self._monitor.merge_system_metrics_simulation_mode(
                file_io=False, from_global_monitors=True)
        self.check_and_save()

    def save_best_results(self):
        """
        To Save the best evaluation results.
        """

        if self._cfg.federate.save_to != '':
            self.aggregator.save_model(self._cfg.federate.save_to, self.state)
        formatted_best_res = self._monitor.format_eval_res(
            results=self.best_results,
            rnd="Final",
            role='Server #',
            forms=["raw"],
            return_raw=True)
        logger.info(formatted_best_res)
        self._monitor.save_formatted_results(formatted_best_res)

    def save_client_eval_results(self):
        """
        save the evaluation results of each client when the fl course \
        early stopped or terminated
        """
        rnd = max(self.msg_buffer['eval'].keys())
        eval_msg_buffer = self.msg_buffer['eval'][rnd]

        with open(os.path.join(self._cfg.outdir, "eval_results.log"),
                  "a") as outfile:
            for client_id, client_eval_results in eval_msg_buffer.items():
                formatted_res = self._monitor.format_eval_res(
                    client_eval_results,
                    rnd=self.state,
                    role='Client #{}'.format(client_id),
                    return_raw=True)
                logger.info(formatted_res)
                outfile.write(str(formatted_res) + "\n")

    def merge_eval_results_from_all_clients(self):
        """
        Merge evaluation results from all clients, update best, \
        log the merged results and save them into eval_results.log

        Returns:
            the formatted merged results
        """
        round = max(self.msg_buffer['eval'].keys())
        eval_msg_buffer = self.msg_buffer['eval'][round]
        eval_res_participated_clients = []
        eval_res_unseen_clients = []
        for client_id in eval_msg_buffer:
            if eval_msg_buffer[client_id] is None:
                continue
            if client_id in self.unseen_clients_id:
                eval_res_unseen_clients.append(eval_msg_buffer[client_id])
            else:
                eval_res_participated_clients.append(
                    eval_msg_buffer[client_id])

        formatted_logs_all_set = dict()
        for merge_type, eval_res_set in [("participated",
                                          eval_res_participated_clients),
                                         ("unseen", eval_res_unseen_clients)]:
            if eval_res_set != []:
                metrics_all_clients = dict()
                for client_eval_results in eval_res_set:
                    for key in client_eval_results.keys():
                        if key not in metrics_all_clients:
                            metrics_all_clients[key] = list()
                        metrics_all_clients[key].append(
                            float(client_eval_results[key]))
                formatted_logs = self._monitor.format_eval_res(
                    metrics_all_clients,
                    rnd=round,
                    role='Server #',
                    forms=self._cfg.eval.report)
                if merge_type == "unseen":
                    for key, val in copy.deepcopy(formatted_logs).items():
                        if isinstance(val, dict):
                            # to avoid the overrides of results using the
                            # same name, we use new keys with postfix `unseen`:
                            # 'Results_weighted_avg' ->
                            # 'Results_weighted_avg_unseen'
                            formatted_logs[key + "_unseen"] = val
                            del formatted_logs[key]
                logger.info(formatted_logs)
                formatted_logs_all_set.update(formatted_logs)
                self._monitor.update_best_result(
                    self.best_results,
                    metrics_all_clients,
                    results_type="unseen_client_best_individual"
                    if merge_type == "unseen" else "client_best_individual")
                self._monitor.save_formatted_results(formatted_logs)
                for form in self._cfg.eval.report:
                    if form != "raw":
                        metric_name = form + "_unseen" if merge_type == \
                                                          "unseen" else form
                        self._monitor.update_best_result(
                            self.best_results,
                            formatted_logs[f"Results_{metric_name}"],
                            results_type=f"unseen_client_summarized_{form}"
                            if merge_type == "unseen" else
                            f"client_summarized_{form}")

        return formatted_logs_all_set

    def broadcast_model_para(self,
                             msg_type='model_para',
                             sample_client_num=-1,
                             filter_unseen_clients=True):
        """
        To broadcast the message to all clients or sampled clients

        Arguments:
            msg_type: 'model_para' or other user defined msg_type
            sample_client_num: the number of sampled clients in the broadcast \
                behavior. And ``sample_client_num = -1`` denotes to \
                broadcast to all the clients.
            filter_unseen_clients: whether filter out the unseen clients that \
                do not contribute to FL process by training on their local \
                data and uploading their local model update. The splitting is \
                useful to check participation generalization gap in [ICLR'22, \
                What Do We Mean by Generalization in Federated Learning?] \
                You may want to set it to be False when in evaluation stage
        """
        if filter_unseen_clients:
            # to filter out the unseen clients when sampling
            self.sampler.change_state(self.unseen_clients_id, 'unseen')

        if sample_client_num > 0:
            receiver = self.sampler.sample(size=sample_client_num)
        else:
            # broadcast to all clients
            receiver = list(self.comm_manager.neighbors.keys())
            if msg_type == 'model_para':
                self.sampler.change_state(receiver, 'working')

        if self._noise_injector is not None and msg_type == 'model_para':
            # Inject noise only when broadcast parameters
            for model_idx_i in range(len(self.models)):
                num_sample_clients = [
                    v["num_sample"] for v in self.join_in_info.values()
                ]
                self._noise_injector(self._cfg, num_sample_clients,
                                     self.models[model_idx_i])

        skip_broadcast = self._cfg.federate.method in ["local", "global"]
        if self.model_num > 1:
            model_para = [{} if skip_broadcast else model.state_dict()
                          for model in self.models]
        else:
            model_para = {} if skip_broadcast else self.model.state_dict()

<<<<<<< HEAD
        # We define the evaluation happens at the end of an epoch
        rnd = self.state - 1 if msg_type == 'evaluate' else self.state
=======
        # if self._cfg.federate.parallel:
        #    for k,v in model_para.items():
        #        model_para[k] = v.cpu()
>>>>>>> 8822f572

        self.comm_manager.send(
            Message(msg_type=msg_type,
                    sender=self.ID,
                    receiver=receiver,
                    state=min(rnd, self.total_round_num),
                    timestamp=self.cur_timestamp,
                    content=model_para))
        if self._cfg.federate.online_aggr:
            for idx in range(self.model_num):
                self.aggregators[idx].reset()

        if filter_unseen_clients:
            # restore the state of the unseen clients within sampler
            self.sampler.change_state(self.unseen_clients_id, 'seen')

    def broadcast_client_address(self):
        """
        To broadcast the communication addresses of clients (used for \
        additive secret sharing)
        """

        self.comm_manager.send(
            Message(msg_type='address',
                    sender=self.ID,
                    receiver=list(self.comm_manager.neighbors.keys()),
                    state=self.state,
                    timestamp=self.cur_timestamp,
                    content=self.comm_manager.get_neighbors()))

    def check_buffer(self,
                     cur_round,
                     min_received_num,
                     check_eval_result=False):
        """
        To check the message buffer

        Arguments:
            cur_round (int): The current round number
            min_received_num (int): The minimal number of the receiving \
                messages
            check_eval_result (bool): To check training results for \
                evaluation results

        Returns
            bool: Whether enough messages have been received or not
        """

        if check_eval_result:
            if 'eval' not in self.msg_buffer.keys() or len(
                    self.msg_buffer['eval'].keys()) == 0:
                return False

            buffer = self.msg_buffer['eval']
            cur_round = max(buffer.keys())
            cur_buffer = buffer[cur_round]
            return len(cur_buffer) >= min_received_num
        else:
            if cur_round not in self.msg_buffer['train']:
                cur_buffer = dict()
            else:
                cur_buffer = self.msg_buffer['train'][cur_round]
            if self._cfg.asyn.use and self._cfg.asyn.aggregator == 'time_up':
                if self.cur_timestamp >= self.deadline_for_cur_round and len(
                        cur_buffer) + len(self.staled_msg_buffer) == 0:
                    # When the time budget is run out but the server has not
                    # received any feedback
                    logger.warning(
                        f'The server has not received any feedback when the '
                        f'time budget has run out, therefore the server would '
                        f'wait for more {self._cfg.asyn.time_budget} seconds. '
                        f'Maybe you should carefully reset '
                        f'`cfg.asyn.time_budget` to a reasonable value.')
                    self.deadline_for_cur_round += self._cfg.asyn.time_budget
                    if self._cfg.asyn.broadcast_manner == \
                            'after_aggregating' and self.dropout_num != 0:
                        self.broadcast_model_para(
                            msg_type='model_para',
                            sample_client_num=self.dropout_num)
                        self.dropout_num = 0
                return self.cur_timestamp >= self.deadline_for_cur_round
            else:
                return len(cur_buffer)+len(self.staled_msg_buffer) >= \
                       min_received_num

    def check_client_join_in(self):
        """
        To check whether all the clients have joined in the FL course.
        """

        if len(self._cfg.federate.join_in_info) != 0:
            return len(self.join_in_info) == self.client_num
        else:
            return self.join_in_client_num == self.client_num

    def trigger_for_start(self):
        """
        To start the FL course when the expected number of clients have joined
        """

        if self.check_client_join_in():
            if self._cfg.federate.use_ss:
                self.broadcast_client_address()

            # get sampler
            if 'client_resource' in self._cfg.federate.join_in_info:
                client_resource = [
                    self.join_in_info[client_index]['client_resource']
                    for client_index in np.arange(1, self.client_num + 1)
                ]
            else:
                if self._cfg.backend == 'torch':
                    model_size = sys.getsizeof(pickle.dumps(
                        self.model)) / 1024.0 * 8.
                else:
                    # TODO: calculate model size for TF Model
                    model_size = 1.0
                    logger.warning(f'The calculation of model size in backend:'
                                   f'{self._cfg.backend} is not provided.')

                client_resource = [
                    model_size / float(x['communication']) +
                    float(x['computation']) / 1000.
                    for x in self.client_resource_info
                ] if self.client_resource_info is not None else None

            if self.sampler is None:
                self.sampler = get_sampler(
                    sample_strategy=self._cfg.federate.sampler,
                    client_num=self.client_num,
                    client_info=client_resource)

            # change the deadline if the asyn.aggregator is `time up`
            if self._cfg.asyn.use and self._cfg.asyn.aggregator == 'time_up':
                self.deadline_for_cur_round = self.cur_timestamp + \
                                               self._cfg.asyn.time_budget

            # start feature engineering
            self.trigger_for_feat_engr(
                self.broadcast_model_para, {
                    'msg_type': 'model_para',
                    'sample_client_num': self.sample_client_num
                })

            logger.info(
                '----------- Starting training (Round #{:d}) -------------'.
                format(self.state))
<<<<<<< HEAD

    def trigger_for_feat_engr(self,
                              trigger_train_func,
                              kwargs_for_trigger_train_func={}):
        """
        Interface for feature engineering, the default operation is none
        """
        trigger_train_func(**kwargs_for_trigger_train_func)
=======
            print(
                time.strftime('%Y-%m-%d %H:%M:%S',
                              time.localtime(time.time())))
            self.init_time = time.time()
            self.ori_time = time.time()
            self.broadcast_model_para(msg_type='model_para',
                                      sample_client_num=self.sample_client_num)
>>>>>>> 8822f572

    def trigger_for_time_up(self, check_timestamp=None):
        """
        The handler for time up: modify the currency timestamp \
        and check the trigger condition
        """
        if self.is_finish:
            return False

        if check_timestamp is not None and \
                check_timestamp < self.deadline_for_cur_round:
            return False

        self.cur_timestamp = self.deadline_for_cur_round
        self.check_and_move_on()
        return True

    def terminate(self, msg_type='finish'):
        """
        To terminate the FL course
        """
        self.is_finish = True
        if self.model_num > 1:
            model_para = [model.state_dict() for model in self.models]
        else:
            model_para = self.model.state_dict()

        self._monitor.finish_fl()

        self.comm_manager.send(
            Message(msg_type=msg_type,
                    sender=self.ID,
                    receiver=list(self.comm_manager.neighbors.keys()),
                    state=self.state,
                    timestamp=self.cur_timestamp,
                    content=model_para))

    def eval(self):
        """
        To conduct evaluation. When ``cfg.federate.make_global_eval=True``, \
        a global evaluation is conducted by the server.
        """

        if self._cfg.federate.make_global_eval:
            # By default, the evaluation is conducted one-by-one for all
            # internal models;
            # for other cases such as ensemble, override the eval function
            for i in range(self.model_num):
                trainer = self.trainers[i]
                # Preform evaluation in server
                metrics = {}
                for split in self._cfg.eval.split:
                    eval_metrics = trainer.evaluate(
                        target_data_split_name=split)
                    metrics.update(**eval_metrics)
                formatted_eval_res = self._monitor.format_eval_res(
                    metrics,
                    rnd=self.state,
                    role='Server #',
                    forms=self._cfg.eval.report,
                    return_raw=self._cfg.federate.make_global_eval)
                self._monitor.update_best_result(
                    self.best_results,
                    formatted_eval_res['Results_raw'],
                    results_type="server_global_eval")
                self.history_results = merge_dict_of_results(
                    self.history_results, formatted_eval_res)
                self._monitor.save_formatted_results(formatted_eval_res)
                logger.info(formatted_eval_res)
            self.check_and_save()
        else:
            # Preform evaluation in clients
            self.broadcast_model_para(msg_type='evaluate',
                                      filter_unseen_clients=False)

    def callback_funcs_model_para(self, message: Message):
        """
        The handling function for receiving model parameters, which triggers \
        ``check_and_move_on`` (perform aggregation when enough feedback has \
        been received). This handling function is widely used in various FL \
        courses.

        Arguments:
            message: The received message.
        """
        if self.is_finish:
            return 'finish'

        round = message.state
        sender = message.sender
        timestamp = message.timestamp
        content = message.content
        self.sampler.change_state(sender, 'idle')

        # if self._cfg.federate.parallel:
        #    for k,v in content[1].items():
        #        content[1][k] = v.to(self.device)

        # update the currency timestamp according to the received message
        assert timestamp >= self.cur_timestamp  # for test
        self.cur_timestamp = timestamp

        if round == self.state:
            if round not in self.msg_buffer['train']:
                self.msg_buffer['train'][round] = dict()
            # Save the messages in this round
            self.msg_buffer['train'][round][sender] = content
        elif round >= self.state - self.staleness_toleration:
            # Save the staled messages
            self.staled_msg_buffer.append((round, sender, content))
        else:
            # Drop the out-of-date messages
            logger.info(f'Drop a out-of-date message from round #{round}')
            self.dropout_num += 1

        if self._cfg.federate.online_aggr:
            self.aggregator.inc(content)

        move_on_flag = self.check_and_move_on()
        if self._cfg.asyn.use and self._cfg.asyn.broadcast_manner == \
                'after_receiving':
            self.broadcast_model_para(msg_type='model_para',
                                      sample_client_num=1)

        return move_on_flag

    def callback_funcs_for_join_in(self, message: Message):
        """
        The handling function for receiving the join in information. The \
        server might request for some information (such as \
        ``num_of_samples``) if necessary, assign IDs for the servers. \
        If all the clients have joined in, the training process will be \
        triggered.

        Arguments:
            message: The received message
        """

        if 'info' in message.msg_type:
            sender, info = message.sender, message.content
            for key in self._cfg.federate.join_in_info:
                assert key in info
            self.join_in_info[sender] = info
            logger.info('Server: Client #{:d} has joined in !'.format(sender))
        else:
            self.join_in_client_num += 1
            sender, address = message.sender, message.content
            if int(sender) == -1:  # assign number to client
                sender = self.join_in_client_num
                self.comm_manager.add_neighbors(neighbor_id=sender,
                                                address=address)
                self.comm_manager.send(
                    Message(msg_type='assign_client_id',
                            sender=self.ID,
                            receiver=[sender],
                            state=self.state,
                            timestamp=self.cur_timestamp,
                            content=str(sender)))
            else:
                self.comm_manager.add_neighbors(neighbor_id=sender,
                                                address=address)

            if len(self._cfg.federate.join_in_info) != 0:
                self.comm_manager.send(
                    Message(msg_type='ask_for_join_in_info',
                            sender=self.ID,
                            receiver=[sender],
                            state=self.state,
                            timestamp=self.cur_timestamp,
                            content=self._cfg.federate.join_in_info.copy()))

        self.trigger_for_start()

    def callback_funcs_for_metrics(self, message: Message):
        """
        The handling function for receiving the evaluation results, \
        which triggers ``check_and_move_on`` (perform aggregation when \
        enough feedback has been received).

        Arguments:
            message: The received message
        """

        rnd = message.state
        sender = message.sender
        content = message.content

        if rnd not in self.msg_buffer['eval'].keys():
            self.msg_buffer['eval'][rnd] = dict()

        self.msg_buffer['eval'][rnd][sender] = content

        return self.check_and_move_on(check_eval_result=True)

    @classmethod
    def get_msg_handler_dict(cls):
        return cls().msg_handlers_str<|MERGE_RESOLUTION|>--- conflicted
+++ resolved
@@ -90,7 +90,7 @@
             self._monitor.the_larger_the_better)
 
         if self._cfg.federate.share_local_model \
-                and not self._cfg.federate.parallel:
+                and not self._cfg.federate.process_num > 1:
             # put the model to the specified device
             model.to(device)
         # Build aggregator
@@ -197,7 +197,7 @@
         self.msg_buffer = {'train': dict(), 'eval': dict()}
         self.staled_msg_buffer = list()
         if self.mode == 'standalone':
-            comm_queue = kwargs.get('comm_queue', None)
+            comm_queue = kwargs.get('shared_comm_queue', None)
             id2comm = kwargs.get('id2comm', None)
             self.comm_manager = StandaloneCommManager(comm_queue=comm_queue,
                                                       monitor=self._monitor,
@@ -672,14 +672,8 @@
         else:
             model_para = {} if skip_broadcast else self.model.state_dict()
 
-<<<<<<< HEAD
         # We define the evaluation happens at the end of an epoch
         rnd = self.state - 1 if msg_type == 'evaluate' else self.state
-=======
-        # if self._cfg.federate.parallel:
-        #    for k,v in model_para.items():
-        #        model_para[k] = v.cpu()
->>>>>>> 8822f572
 
         self.comm_manager.send(
             Message(msg_type=msg_type,
@@ -827,24 +821,20 @@
             logger.info(
                 '----------- Starting training (Round #{:d}) -------------'.
                 format(self.state))
-<<<<<<< HEAD
-
-    def trigger_for_feat_engr(self,
-                              trigger_train_func,
-                              kwargs_for_trigger_train_func={}):
-        """
-        Interface for feature engineering, the default operation is none
-        """
-        trigger_train_func(**kwargs_for_trigger_train_func)
-=======
-            print(
-                time.strftime('%Y-%m-%d %H:%M:%S',
+            print(time.strftime('%Y-%m-%d %H:%M:%S',
                               time.localtime(time.time())))
             self.init_time = time.time()
             self.ori_time = time.time()
             self.broadcast_model_para(msg_type='model_para',
                                       sample_client_num=self.sample_client_num)
->>>>>>> 8822f572
+
+    def trigger_for_feat_engr(self,
+                              trigger_train_func,
+                              kwargs_for_trigger_train_func={}):
+        """
+        Interface for feature engineering, the default operation is none
+        """
+        trigger_train_func(**kwargs_for_trigger_train_func)
 
     def trigger_for_time_up(self, check_timestamp=None):
         """
@@ -939,10 +929,6 @@
         content = message.content
         self.sampler.change_state(sender, 'idle')
 
-        # if self._cfg.federate.parallel:
-        #    for k,v in content[1].items():
-        #        content[1][k] = v.to(self.device)
-
         # update the currency timestamp according to the received message
         assert timestamp >= self.cur_timestamp  # for test
         self.cur_timestamp = timestamp
