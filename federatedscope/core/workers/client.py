import copy
import logging
import sys
import pickle

from federatedscope.core.message import Message
from federatedscope.core.communication import StandaloneCommManager, \
    gRPCCommManager
from federatedscope.core.monitors.early_stopper import EarlyStopper
from federatedscope.core.auxiliaries.trainer_builder import get_trainer
from federatedscope.core.secret_sharing import AdditiveSecretSharing
from federatedscope.core.auxiliaries.utils import merge_dict_of_results, \
    calculate_time_cost
from federatedscope.core.workers.base_client import BaseClient

logger = logging.getLogger(__name__)


class Client(BaseClient):
    """
    The Client class, which describes the behaviors of client in an FL \
    course. The behaviors are described by the handling functions (named as \
    ``callback_funcs_for_xxx``)

    Arguments:
        ID: The unique ID of the client, which is assigned by the server
        when joining the FL course
        server_id: (Default) 0
        state: The training round
        config: The configuration
        data: The data owned by the client
        model: The model maintained locally
        device: The device to run local training and evaluation

    Attributes:
        ID: ID of worker
        state: the training round index
        model: the model maintained locally
        cfg: the configuration of FL course, \
            see ``federatedscope.core.configs``
        mode: the run mode for FL, ``distributed`` or ``standalone``
        monitor: monite FL course and record metrics, \
            see ``federatedscope.core.monitors.monitor.Monitor``
        trainer: instantiated trainer, see ``federatedscope.core.trainers``
        best_results: best results ever seen
        history_results: all evaluation results
        early_stopper: determine when to early stop, \
            see ``federatedscope.core.monitors.early_stopper.EarlyStopper``
        ss_manager: secret sharing manager
        msg_buffer: dict buffer for storing message
        comm_manager: manager for communication, \
            see ``federatedscope.core.communication``
    """
    def __init__(self,
                 ID=-1,
                 server_id=None,
                 state=-1,
                 config=None,
                 data=None,
                 model=None,
                 device='cpu',
                 strategy=None,
                 is_unseen_client=False,
                 *args,
                 **kwargs):
        super(Client, self).__init__(ID, state, config, model, strategy)
<<<<<<< HEAD
        # Register message handlers
        self._register_default_handlers()

        # Un-configured worker
        if config is None:
            return
=======
        self.device = device
>>>>>>> 8822f572

        # the unseen_client indicates that whether this client contributes to
        # FL process by training on its local data and uploading the local
        # model update, which is useful for check the participation
        # generalization gap in
        # [ICLR'22, What Do We Mean by Generalization in Federated Learning?]
        self.is_unseen_client = is_unseen_client

        # Attack only support the stand alone model;
        # Check if is a attacker; a client is a attacker if the
        # config.attack.attack_method is provided
        self.is_attacker = config.attack.attacker_id == ID and \
            config.attack.attack_method != '' and \
            config.federate.mode == 'standalone'

        # Build Trainer
        # trainer might need configurations other than those of trainer node
        self.trainer = get_trainer(model=model,
                                   data=data,
                                   device=device,
                                   config=self._cfg,
                                   is_attacker=self.is_attacker,
                                   monitor=self._monitor)

        # For client-side evaluation
        self.best_results = dict()
        self.history_results = dict()
        # in local or global training mode, we do use the early stopper.
        # Otherwise, we set patience=0 to deactivate the local early-stopper
        patience = self._cfg.early_stop.patience if \
            self._cfg.federate.method in [
                "local", "global"
            ] else 0
        self.early_stopper = EarlyStopper(
            patience, self._cfg.early_stop.delta,
            self._cfg.early_stop.improve_indicator_mode,
            self._monitor.the_larger_the_better)

        # Secret Sharing Manager and message buffer
        self.ss_manager = AdditiveSecretSharing(
            shared_party_num=int(self._cfg.federate.sample_client_num
                                 )) if self._cfg.federate.use_ss else None
        self.msg_buffer = {'train': dict(), 'eval': dict()}

        # Communication and communication ability
        if 'resource_info' in kwargs and kwargs['resource_info'] is not None:
            self.comp_speed = float(
                kwargs['resource_info']['computation']) / 1000.  # (s/sample)
            self.comm_bandwidth = float(
                kwargs['resource_info']['communication'])  # (kbit/s)
        else:
            self.comp_speed = None
            self.comm_bandwidth = None

        if self._cfg.backend == 'torch':
            self.model_size = sys.getsizeof(pickle.dumps(
                self.model)) / 1024.0 * 8.  # kbits
        else:
            # TODO: calculate model size for TF Model
            self.model_size = 1.0
            logger.warning(f'The calculation of model size in backend:'
                           f'{self._cfg.backend} is not provided.')

        # Initialize communication manager
        self.server_id = server_id
        if self.mode == 'standalone':
            comm_queue = kwargs['comm_queue']
            self.comm_manager = StandaloneCommManager(comm_queue=comm_queue,
                                                      monitor=self._monitor)
            self.local_address = None
        elif self.mode == 'distributed':
            host = kwargs['host']
            port = kwargs['port']
            server_host = kwargs['server_host']
            server_port = kwargs['server_port']
            self.comm_manager = gRPCCommManager(
                host=host, port=port, client_num=self._cfg.federate.client_num)
            logger.info('Client: Listen to {}:{}...'.format(host, port))
            self.comm_manager.add_neighbors(neighbor_id=server_id,
                                            address={
                                                'host': server_host,
                                                'port': server_port
                                            })
            self.local_address = {
                'host': self.comm_manager.host,
                'port': self.comm_manager.port
            }

    def _gen_timestamp(self, init_timestamp, instance_number):
        if init_timestamp is None:
            return None

        comp_cost, comm_cost = calculate_time_cost(
            instance_number=instance_number,
            comm_size=self.model_size,
            comp_speed=self.comp_speed,
            comm_bandwidth=self.comm_bandwidth)
        return init_timestamp + comp_cost + comm_cost

    def _calculate_model_delta(self, init_model, updated_model):
        if not isinstance(init_model, list):
            init_model = [init_model]
            updated_model = [updated_model]

        model_deltas = list()
        for model_index in range(len(init_model)):
            model_delta = copy.deepcopy(init_model[model_index])
            for key in init_model[model_index].keys():
                model_delta[key] = updated_model[model_index][
                    key] - init_model[model_index][key]
            model_deltas.append(model_delta)

        if len(model_deltas) > 1:
            return model_deltas
        else:
            return model_deltas[0]

    def join_in(self):
        """
        To send ``join_in`` message to the server for joining in the FL course.
        """
        self.comm_manager.send(
            Message(msg_type='join_in',
                    sender=self.ID,
                    receiver=[self.server_id],
                    timestamp=0,
                    content=self.local_address))

    def run(self):
        """
        To listen to the message and handle them accordingly (used for \
        distributed mode)
        """
        while True:
            msg = self.comm_manager.receive()
            if self.state <= msg.state:
                self.msg_handlers[msg.msg_type](msg)

            if msg.msg_type == 'finish':
                break

    def run_standalone(self):
        """
        Run in standalone mode
        """
        self.join_in()
        self.run()

    def callback_funcs_for_model_para(self, message: Message):
        """
        The handling function for receiving model parameters, \
        which triggers the local training process. \
        This handling function is widely used in various FL courses.

        Arguments:
            message: The received message
        """
        if 'ss' in message.msg_type:
            # A fragment of the shared secret
            state, content, timestamp = message.state, message.content, \
                                        message.timestamp
            self.msg_buffer['train'][state].append(content)

            if len(self.msg_buffer['train']
                   [state]) == self._cfg.federate.client_num:
                # Check whether the received fragments are enough
                model_list = self.msg_buffer['train'][state]
                sample_size, first_aggregate_model_para = model_list[0]
                single_model_case = True
                if isinstance(first_aggregate_model_para, list):
                    assert isinstance(first_aggregate_model_para[0], dict), \
                        "aggregate_model_para should a list of multiple " \
                        "state_dict for multiple models"
                    single_model_case = False
                else:
                    assert isinstance(first_aggregate_model_para, dict), \
                        "aggregate_model_para should " \
                        "a state_dict for single model case"
                    first_aggregate_model_para = [first_aggregate_model_para]
                    model_list = [[model] for model in model_list]

                for sub_model_idx, aggregate_single_model_para in enumerate(
                        first_aggregate_model_para):
                    for key in aggregate_single_model_para:
                        for i in range(1, len(model_list)):
                            aggregate_single_model_para[key] += model_list[i][
                                sub_model_idx][key]

                self.comm_manager.send(
                    Message(msg_type='model_para',
                            sender=self.ID,
                            receiver=[self.server_id],
                            state=self.state,
                            timestamp=timestamp,
                            content=(sample_size, first_aggregate_model_para[0]
                                     if single_model_case else
                                     first_aggregate_model_para)))

        else:
            round = message.state
            sender = message.sender
            timestamp = message.timestamp
            content = message.content
            # When clients share the local model, we must set strict=True to
            # ensure all the model params (which might be updated by other
            # clients in the previous local training process) are overwritten
            # and synchronized with the received model
            for k, v in content.items():
                content[k] = v.to(self.device)
            self.trainer.update(content,
                                strict=self._cfg.federate.share_local_model)
            self.state = round
            skip_train_isolated_or_global_mode = \
                self.early_stopper.early_stopped and \
                self._cfg.federate.method in ["local", "global"]
            if self.is_unseen_client or skip_train_isolated_or_global_mode:
                # for these cases (1) unseen client (2) isolated_global_mode,
                # we do not local train and upload local model
                sample_size, model_para_all, results = \
                    0, self.trainer.get_model_para(), {}
                if skip_train_isolated_or_global_mode:
                    logger.info(
                        f"[Local/Global mode] Client #{self.ID} has been "
                        f"early stopped, we will skip the local training")
                    self._monitor.local_converged()
            else:
                if self.early_stopper.early_stopped and \
                        self._monitor.local_convergence_round == 0:
                    logger.info(
                        f"[Normal FL Mode] Client #{self.ID} has been locally "
                        f"early stopped. "
                        f"The next FL update may result in negative effect")
                    self._monitor.local_converged()
                sample_size, model_para_all, results = self.trainer.train()
                if self._cfg.federate.share_local_model and not \
                        self._cfg.federate.online_aggr:
                    model_para_all = copy.deepcopy(model_para_all)
                train_log_res = self._monitor.format_eval_res(
                    results,
                    rnd=self.state,
                    role='Client #{}'.format(self.ID),
                    return_raw=True)
                logger.info(train_log_res)
                if self._cfg.wandb.use and self._cfg.wandb.client_train_info:
                    self._monitor.save_formatted_results(train_log_res,
                                                         save_file_name="")

            # Return the feedbacks to the server after local update
            if self._cfg.federate.use_ss:
                assert not self.is_unseen_client, \
                    "Un-support using secret sharing for unseen clients." \
                    "i.e., you set cfg.federate.use_ss=True and " \
                    "cfg.federate.unseen_clients_rate in (0, 1)"
                single_model_case = True
                if isinstance(model_para_all, list):
                    assert isinstance(model_para_all[0], dict), \
                        "model_para should a list of " \
                        "multiple state_dict for multiple models"
                    single_model_case = False
                else:
                    assert isinstance(model_para_all, dict), \
                        "model_para should a state_dict for single model case"
                    model_para_all = [model_para_all]
                model_para_list_all = []
                for model_para in model_para_all:
                    for key in model_para:
                        model_para[key] = model_para[key] * sample_size
                    model_para_list = self.ss_manager.secret_split(model_para)
                    model_para_list_all.append(model_para_list)
                    # print(model_para)
                    # print(self.ss_manager.secret_reconstruct(
                    # model_para_list))
                frame_idx = 0
                for neighbor in self.comm_manager.neighbors:
                    if neighbor != self.server_id:
                        content_frame = model_para_list_all[0][frame_idx] if \
                            single_model_case else \
                            [model_para_list[frame_idx] for model_para_list
                             in model_para_list_all]
                        self.comm_manager.send(
                            Message(msg_type='ss_model_para',
                                    sender=self.ID,
                                    receiver=[neighbor],
                                    state=self.state,
                                    timestamp=self._gen_timestamp(
                                        init_timestamp=timestamp,
                                        instance_number=sample_size),
                                    content=content_frame))
                        frame_idx += 1
                content_frame = model_para_list_all[0][frame_idx] if \
                    single_model_case else \
                    [model_para_list[frame_idx] for model_para_list in
                     model_para_list_all]
                self.msg_buffer['train'][self.state] = [(sample_size,
                                                         content_frame)]
            else:
                if self._cfg.asyn.use:
                    # Return the model delta when using asynchronous training
                    # protocol, because the staled updated might be discounted
                    # and cause that the sum of the aggregated weights might
                    # not be equal to 1
                    shared_model_para = self._calculate_model_delta(
                        init_model=content, updated_model=model_para_all)
                else:
                    shared_model_para = model_para_all

                self.comm_manager.send(
                    Message(msg_type='model_para',
                            sender=self.ID,
                            receiver=[sender],
                            state=self.state,
                            timestamp=self._gen_timestamp(
                                init_timestamp=timestamp,
                                instance_number=sample_size),
                            content=(sample_size, shared_model_para)))

    def callback_funcs_for_assign_id(self, message: Message):
        """
        The handling function for receiving the client_ID assigned by the \
        server (during the joining process), which is used in the \
        distributed mode.

        Arguments:
            message: The received message
        """
        content = message.content
        self.ID = int(content)
        logger.info('Client (address {}:{}) is assigned with #{:d}.'.format(
            self.comm_manager.host, self.comm_manager.port, self.ID))

    def callback_funcs_for_join_in_info(self, message: Message):
        """
        The handling function for receiving the request of join in \
        information (such as ``batch_size``, ``num_of_samples``) during \
        the joining process.

        Arguments:
            message: The received message
        """
        requirements = message.content
        timestamp = message.timestamp
        join_in_info = dict()
        for requirement in requirements:
            if requirement.lower() == 'num_sample':
                if self._cfg.train.batch_or_epoch == 'batch':
                    num_sample = self._cfg.train.local_update_steps * \
                                 self._cfg.dataloader.batch_size
                else:
                    num_sample = self._cfg.train.local_update_steps * \
                                 len(self.data['train'])
                join_in_info['num_sample'] = num_sample
                if self._cfg.trainer.type == 'nodefullbatch_trainer':
                    join_in_info['num_sample'] = self.data['data'].x.shape[0]
            elif requirement.lower() == 'client_resource':
                assert self.comm_bandwidth is not None and self.comp_speed \
                       is not None, "The requirement join_in_info " \
                                    "'client_resource' does not exist."
                join_in_info['client_resource'] = self.model_size / \
                    self.comm_bandwidth + self.comp_speed
            else:
                raise ValueError(
                    'Fail to get the join in information with type {}'.format(
                        requirement))
        self.comm_manager.send(
            Message(msg_type='join_in_info',
                    sender=self.ID,
                    receiver=[self.server_id],
                    state=self.state,
                    timestamp=timestamp,
                    content=join_in_info))

    def callback_funcs_for_address(self, message: Message):
        """
        The handling function for receiving other clients' IP addresses, \
        which is used for constructing a complex topology

        Arguments:
            message: The received message
        """
        content = message.content
        for neighbor_id, address in content.items():
            if int(neighbor_id) != self.ID:
                self.comm_manager.add_neighbors(neighbor_id, address)

    def callback_funcs_for_evaluate(self, message: Message):
        """
        The handling function for receiving the request of evaluating

        Arguments:
            message: The received message
        """
        sender, timestamp = message.sender, message.timestamp
        self.state = message.state
        if message.content is not None:
            self.trainer.update(message.content,
                                strict=self._cfg.federate.share_local_model)
        if self.early_stopper.early_stopped and self._cfg.federate.method in [
                "local", "global"
        ]:
            metrics = list(self.best_results.values())[0]
        else:
            metrics = {}
            if self._cfg.finetune.before_eval:
                self.trainer.finetune()
            for split in self._cfg.eval.split:
                # TODO: The time cost of evaluation is not considered here
                eval_metrics = self.trainer.evaluate(
                    target_data_split_name=split)

                if self._cfg.federate.mode == 'distributed':
                    logger.info(
                        self._monitor.format_eval_res(eval_metrics,
                                                      rnd=self.state,
                                                      role='Client #{}'.format(
                                                          self.ID),
                                                      return_raw=True))

                metrics.update(**eval_metrics)

            formatted_eval_res = self._monitor.format_eval_res(
                metrics,
                rnd=self.state,
                role='Client #{}'.format(self.ID),
                forms='raw',
                return_raw=True)
            self._monitor.update_best_result(self.best_results,
                                             formatted_eval_res['Results_raw'],
                                             results_type=f"client #{self.ID}")
            self.history_results = merge_dict_of_results(
                self.history_results, formatted_eval_res['Results_raw'])
            self.early_stopper.track_and_check(self.history_results[
                self._cfg.eval.best_res_update_round_wise_key])

        self.comm_manager.send(
            Message(msg_type='metrics',
                    sender=self.ID,
                    receiver=[sender],
                    state=self.state,
                    timestamp=timestamp,
                    content=metrics))

    def callback_funcs_for_finish(self, message: Message):
        """
        The handling function for receiving the signal of finishing the FL \
        course.

        Arguments:
            message: The received message
        """
        logger.info(
            f"================= client {self.ID} received finish message "
            f"=================")

        if message.content is not None:
            self.trainer.update(message.content,
                                strict=self._cfg.federate.share_local_model)

        self._monitor.finish_fl()

    def callback_funcs_for_converged(self, message: Message):
        """
        The handling function for receiving the signal that the FL course \
        converged

        Arguments:
            message: The received message
        """
        self._monitor.global_converged()

    @classmethod
    def get_msg_handler_dict(cls):
        return cls().msg_handlers_str<|MERGE_RESOLUTION|>--- conflicted
+++ resolved
@@ -64,16 +64,12 @@
                  *args,
                  **kwargs):
         super(Client, self).__init__(ID, state, config, model, strategy)
-<<<<<<< HEAD
         # Register message handlers
         self._register_default_handlers()
 
         # Un-configured worker
         if config is None:
             return
-=======
-        self.device = device
->>>>>>> 8822f572
 
         # the unseen_client indicates that whether this client contributes to
         # FL process by training on its local data and uploading the local
@@ -97,6 +93,7 @@
                                    config=self._cfg,
                                    is_attacker=self.is_attacker,
                                    monitor=self._monitor)
+        self.device = device
 
         # For client-side evaluation
         self.best_results = dict()
@@ -140,7 +137,7 @@
         # Initialize communication manager
         self.server_id = server_id
         if self.mode == 'standalone':
-            comm_queue = kwargs['comm_queue']
+            comm_queue = kwargs['shared_comm_queue']
             self.comm_manager = StandaloneCommManager(comm_queue=comm_queue,
                                                       monitor=self._monitor)
             self.local_address = None
