--- conflicted
+++ resolved
@@ -10,11 +10,7 @@
                         required=True,
                         type=str)
     parser.add_argument('opts',
-<<<<<<< HEAD
-                        help='See federatedscope/core/configs/config.py for all options',
-=======
                         help='See federatedscope/core/configs for all options',
->>>>>>> b64b048f
                         default=None,
                         nargs=argparse.REMAINDER)
     if len(sys.argv) == 1:
