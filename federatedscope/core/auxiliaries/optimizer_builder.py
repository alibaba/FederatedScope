--- conflicted
+++ resolved
@@ -20,13 +20,8 @@
     if isinstance(type, str):
         if hasattr(torch.optim, type):
             if isinstance(model, torch.nn.Module):
-<<<<<<< HEAD
-                return getattr(torch.optim, type)(filter(lambda p: p.requires_grad, model.parameters()), lr,
-                                                  **kwargs)
-=======
                 return getattr(torch.optim, type)(model.parameters(), lr,
                                                   **tmp_kwargs)
->>>>>>> 34dba763
             else:
                 return getattr(torch.optim, type)(model, lr, **tmp_kwargs)
         else:
