--- conflicted
+++ resolved
@@ -9,19 +9,13 @@
 except ImportError:
     torch = None
 
-<<<<<<< HEAD
-from federatedscope.differential_privacy.optimizers import *
-from federatedscope.register import optimizer_dict
-
-import copy
-=======
 try:
     from federatedscope.contrib.optimizer import *
+    from federatedscope.differential_privacy.optimizers import *
 except ImportError as error:
     logger.warning(
-        f'{error} in `federatedscope.contrib.optimizer`, some modules are not '
+        f'{error} in `federatedscope.contrib.optimizer` or `federatedscope.differential_privacy.optimizers`, some modules are not '
         f'available.')
->>>>>>> 07b46af5
 
 
 def get_optimizer(model, type, lr, **kwargs):
@@ -35,12 +29,6 @@
         del tmp_kwargs['__cfg_check_funcs__']
     if 'is_ready_for_run' in tmp_kwargs:
         del tmp_kwargs['is_ready_for_run']
-
-    for func in register.optimizer_dict.values():
-        optimizer = func(model, type, lr, **tmp_kwargs)
-        if optimizer is not None:
-            return optimizer
-
     if isinstance(type, str):
         if hasattr(torch.optim, type):
             if isinstance(model, torch.nn.Module):
@@ -50,7 +38,7 @@
                 return getattr(torch.optim, type)(model, lr, **tmp_kwargs)
         else:
             # registered optimizers
-            for func in optimizer_dict.values():
+            for func in register.optimizer_dict.values():
                 optimizer = func(type)
                 if optimizer is not None:
                     return optimizer(model.parameters(), lr, **tmp_kwargs)
