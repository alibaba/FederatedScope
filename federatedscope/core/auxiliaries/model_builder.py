import logging
import federatedscope.register as register

logger = logging.getLogger(__name__)

try:
    from federatedscope.contrib.model import *
except ImportError as error:
    logger.warning(
        f'{error} in `federatedscope.contrib.model`, some modules are not '
        f'available.')


def get_shape_from_data(data, model_config, backend='torch'):
    """
    Extract the input shape from the given data, which can be used to build \
    the data. Users can also use `data.input_shape` to specify the shape.

    Arguments:
        data (`ClientData`): the data used for local training or evaluation \

    Returns:
        shape (tuple): the input shape
    """
    # Handle some special cases
    if model_config.type.lower() in ['vmfnet', 'hmfnet']:
        return data['train'].n_col if model_config.type.lower(
        ) == 'vmfnet' else data['train'].n_row
    elif model_config.type.lower() in [
            'gcn', 'sage', 'gpr', 'gat', 'gin', 'mpnn'
    ] or model_config.type.startswith('gnn_'):
        num_label = data['num_label'] if 'num_label' in data else None
        num_edge_features = data['data'][
            'num_edge_features'] if model_config.type == 'mpnn' else None
        if model_config.task.startswith('graph'):
            # graph-level task
            data_representative = next(iter(data['train']))
            return data_representative.x.shape, num_label, num_edge_features
        else:
            # node/link-level task
            return data['data'].x.shape, num_label, num_edge_features
    elif model_config.type.lower() in ['atc_model']:
        return None

    if isinstance(data, dict):
        keys = list(data.keys())
        if 'test' in keys:
            key_representative = 'test'
        elif 'val' in keys:
            key_representative = 'val'
        elif 'train' in keys:
            key_representative = 'train'
        elif 'data' in keys:
            key_representative = 'data'
        else:
            key_representative = keys[0]
            logger.warning(f'We chose the key {key_representative} as the '
                           f'representative key to extract data shape.')
        data_representative = data[key_representative]
    else:
        # Handle the data with non-dict format
        data_representative = data

    if isinstance(data_representative, dict):
        if 'x' in data_representative:
            shape = data_representative['x'].shape
            if len(shape) == 1:  # (batch, ) = (batch, 1)
                return 1
            else:
                return shape
    elif backend == 'torch':
        import torch
        if issubclass(type(data_representative), torch.utils.data.DataLoader):
            x, _ = next(iter(data_representative))
            if isinstance(x, list):
                return x[0].shape
            return x.shape
        else:
            try:
                x, _ = data_representative
                if isinstance(x, list):
                    return x[0].shape
                return x.shape
            except:
                raise TypeError('Unsupported data type.')
    elif backend == 'tensorflow':
        # TODO: Handle more tensorflow type here
        shape = data_representative['x'].shape
        if len(shape) == 1:  # (batch, ) = (batch, 1)
            return 1
        else:
            return shape


def get_model(model_config, local_data=None, backend='torch'):
    """
    This function builds an instance of model to be trained.

    Arguments:
        model_config: ``cfg.model``, a submodule of ``cfg``
        local_data: the model to be instantiated is responsible for the \
        given data
        backend: chosen from ``torch`` and ``tensorflow``
    Returns:
        model (``torch.Module``): the instantiated model.

    Note:
      The key-value pairs of built-in model and source are shown below:
        ===================================  ==============================
        Model type                           Source
        ===================================  ==============================
        ``lr``                               ``core.lr.LogisticRegression`` \
        or ``cross_backends.LogisticRegression``
        ``mlp``                              ``core.mlp.MLP``
        ``quadratic``                        ``tabular.model.QuadraticModel``
        ``convnet2, convnet5, vgg11``        ``cv.model.get_cnn()``
        ``lstm``                             ``nlp.model.get_rnn()``
        ``{}@transformers``                  ``nlp.model.get_transformer()``
        ``gcn, sage, gpr, gat, gin, mpnn``   ``gfl.model.get_gnn()``
        ``vmfnet, hmfnet``                   \
        ``mf.model.model_builder.get_mfnet()``
        ===================================  ==============================
    """
    if local_data is not None:
        input_shape = get_shape_from_data(local_data, model_config, backend)
    else:
        input_shape = model_config.input_shape

    if input_shape is None:
        logger.warning('The input shape is None. Please specify the '
                       '`data.input_shape`(a tuple) or give the '
                       'representative data to `get_model` if necessary')

    for func in register.model_dict.values():
        model = func(model_config, input_shape)
        if model is not None:
            return model

    if model_config.type.lower() == 'lr':
        if backend == 'torch':
            from federatedscope.core.lr import LogisticRegression
            model = LogisticRegression(in_channels=input_shape[-1],
                                       class_num=model_config.out_channels)
        elif backend == 'tensorflow':
            from federatedscope.cross_backends import LogisticRegression
            model = LogisticRegression(in_channels=input_shape[-1],
                                       class_num=1,
                                       use_bias=model_config.use_bias)
        else:
            raise ValueError

    elif model_config.type.lower() == 'mlp':
        from federatedscope.core.mlp import MLP
        model = MLP(channel_list=[input_shape[-1]] + [model_config.hidden] *
                    (model_config.layer - 1) + [model_config.out_channels],
                    dropout=model_config.dropout)

    elif model_config.type.lower() == 'quadratic':
        from federatedscope.tabular.model import QuadraticModel
        model = QuadraticModel(input_shape[-1], 1)

    elif model_config.type.lower() in ['convnet2', 'convnet5', 'vgg11']:
        from federatedscope.cv.model import get_cnn
        model = get_cnn(model_config, input_shape)
    elif model_config.type.lower() in [
            'simclr', 'simclr_linear', "supervised_local", "supervised_fedavg"
    ]:
        from federatedscope.cl.model import get_simclr
        model = get_simclr(model_config, input_shape)
        if model_config.type.lower().endswith('linear'):
            for name, value in model.named_parameters():
                if not name.startswith('linear'):
                    value.requires_grad = False
    elif model_config.type.lower() in ['lstm']:
        from federatedscope.nlp.model import get_rnn
        model = get_rnn(model_config, input_shape)
    elif model_config.type.lower().endswith('transformers'):
        from federatedscope.nlp.model import get_transformer
        model = get_transformer(model_config, input_shape)
    elif model_config.type.lower() in [
            'gcn', 'sage', 'gpr', 'gat', 'gin', 'mpnn'
    ]:
        from federatedscope.gfl.model import get_gnn
        model = get_gnn(model_config, input_shape)
    elif model_config.type.lower() in ['vmfnet', 'hmfnet']:
        from federatedscope.mf.model.model_builder import get_mfnet
        model = get_mfnet(model_config, input_shape)
<<<<<<< HEAD
    elif model_config.type.lower() in ['xgb_tree']:
        from federatedscope.vertical_fl.model.model_builder import \
            get_tree_model
        model = get_tree_model(model_config)
=======
    elif model_config.type.lower() in ['atc_model']:
        from federatedscope.nlp.hetero_tasks.model import ATCModel
        model = ATCModel(model_config)
>>>>>>> 061cc9d1
    else:
        raise ValueError('Model {} is not provided'.format(model_config.type))

    return model


def get_trainable_para_names(model):
    return set(dict(list(model.named_parameters())).keys())<|MERGE_RESOLUTION|>--- conflicted
+++ resolved
@@ -185,16 +185,13 @@
     elif model_config.type.lower() in ['vmfnet', 'hmfnet']:
         from federatedscope.mf.model.model_builder import get_mfnet
         model = get_mfnet(model_config, input_shape)
-<<<<<<< HEAD
     elif model_config.type.lower() in ['xgb_tree']:
         from federatedscope.vertical_fl.model.model_builder import \
             get_tree_model
         model = get_tree_model(model_config)
-=======
     elif model_config.type.lower() in ['atc_model']:
         from federatedscope.nlp.hetero_tasks.model import ATCModel
         model = ATCModel(model_config)
->>>>>>> 061cc9d1
     else:
         raise ValueError('Model {} is not provided'.format(model_config.type))
 
