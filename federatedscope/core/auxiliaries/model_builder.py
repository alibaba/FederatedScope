import logging
<<<<<<< HEAD
=======
import numpy as np
>>>>>>> fa6e1a52
import federatedscope.register as register

logger = logging.getLogger(__name__)

try:
    from federatedscope.contrib.model import *
except ImportError as error:
    logger.warning(
        f'{error} in `federatedscope.contrib.model`, some modules are not '
        f'available.')


def get_shape_from_data(data, model_config, backend='torch'):
    """
    Extract the input shape from the given data, which can be used to build \
    the data. Users can also use `data.input_shape` to specify the shape.

    Arguments:
        data (`ClientData`): the data used for local training or evaluation \

    Returns:
        shape (tuple): the input shape
    """
    # Handle some special cases
    if model_config.type.lower() in ['vmfnet', 'hmfnet']:
        return data['train'].n_col if model_config.type.lower(
        ) == 'vmfnet' else data['train'].n_row
    elif model_config.type.lower() in [
            'gcn', 'sage', 'gpr', 'gat', 'gin', 'mpnn'
    ] or model_config.type.startswith('gnn_'):
        num_label = data['num_label'] if 'num_label' in data else None
        num_edge_features = data['data'][
            'num_edge_features'] if model_config.type == 'mpnn' else None
        if model_config.task.startswith('graph'):
            # graph-level task
            data_representative = next(iter(data['train']))
            return data_representative.x.shape, num_label, num_edge_features
        else:
            # node/link-level task
            return data['data'].x.shape, num_label, num_edge_features
    elif model_config.type.lower() in ['atc_model']:
        return None

    if isinstance(data, dict):
        keys = list(data.keys())
        if 'test' in keys:
            key_representative = 'test'
        elif 'val' in keys:
            key_representative = 'val'
        elif 'train' in keys:
            key_representative = 'train'
        elif 'data' in keys:
            key_representative = 'data'
        else:
            key_representative = keys[0]
            logger.warning(f'We chose the key {key_representative} as the '
                           f'representative key to extract data shape.')
        data_representative = data[key_representative]
    else:
        # Handle the data with non-dict format
        data_representative = data

    if isinstance(data_representative, dict):
        if 'x' in data_representative:
            shape = np.asarray(data_representative['x']).shape
            if len(shape) == 1:  # (batch, ) = (batch, 1)
                return 1
            else:
                return shape
    elif backend == 'torch':
        import torch
        if issubclass(type(data_representative), torch.utils.data.DataLoader):
            x, _ = next(iter(data_representative))
            if isinstance(x, list):
                return x[0].shape
            return x.shape
        else:
            try:
                x, _ = data_representative
                if isinstance(x, list):
                    return x[0].shape
                return x.shape
            except:
                raise TypeError('Unsupported data type.')
    elif backend == 'tensorflow':
        # TODO: Handle more tensorflow type here
        shape = data_representative['x'].shape
        if len(shape) == 1:  # (batch, ) = (batch, 1)
            return 1
        else:
            return shape


def get_model(model_config, local_data=None, backend='torch', role='client'):
    """
    This function builds an instance of model to be trained.

    Arguments:
        model_config: ``cfg.model``, a submodule of ``cfg``
        local_data: the model to be instantiated is responsible for the \
        given data
        backend: chosen from ``torch`` and ``tensorflow``
    Returns:
        model (``torch.Module``): the instantiated model.

    Note:
      The key-value pairs of built-in model and source are shown below:
        ===================================  ==============================
        Model type                           Source
        ===================================  ==============================
        ``lr``                               ``core.lr.LogisticRegression`` \
        or ``cross_backends.LogisticRegression``
        ``mlp``                              ``core.mlp.MLP``
        ``quadratic``                        ``tabular.model.QuadraticModel``
        ``convnet2, convnet5, vgg11``        ``cv.model.get_cnn()``
        ``lstm``                             ``nlp.model.get_rnn()``
        ``{}@transformers``                  ``nlp.model.get_transformer()``
        ``gcn, sage, gpr, gat, gin, mpnn``   ``gfl.model.get_gnn()``
        ``vmfnet, hmfnet``                   \
        ``mf.model.model_builder.get_mfnet()``
        ===================================  ==============================
    """
    if model_config.type.lower() in ['xgb_tree', 'gbdt_tree', 'random_forest']:
        input_shape = None
    elif local_data is not None:
        input_shape = get_shape_from_data(local_data, model_config, backend)
    else:
        input_shape = model_config.input_shape

    if input_shape is None:
        logger.warning('The input shape is None. Please specify the '
                       '`data.input_shape`(a tuple) or give the '
                       'representative data to `get_model` if necessary')

    for func in register.model_dict.values():
        model = func(model_config, input_shape)
        if model is not None:
            return model

    if model_config.type.lower() == 'lr':
        if backend == 'torch':
            from federatedscope.core.lr import LogisticRegression
            model = LogisticRegression(in_channels=input_shape[-1],
                                       class_num=model_config.out_channels)
        elif backend == 'tensorflow':
            from federatedscope.cross_backends import LogisticRegression
            model = LogisticRegression(in_channels=input_shape[-1],
                                       class_num=1,
                                       use_bias=model_config.use_bias)
        else:
            raise ValueError

    elif model_config.type.lower() == 'mlp':
        from federatedscope.core.mlp import MLP
        model = MLP(channel_list=[input_shape[-1]] + [model_config.hidden] *
                    (model_config.layer - 1) + [model_config.out_channels],
                    dropout=model_config.dropout)

    elif model_config.type.lower() == 'quadratic':
        from federatedscope.tabular.model import QuadraticModel
        model = QuadraticModel(input_shape[-1], 1)

    elif model_config.type.lower() in ['convnet2', 'convnet5', 'vgg11']:
        from federatedscope.cv.model import get_cnn
        model = get_cnn(model_config, input_shape)
    elif model_config.type.lower() in [
            'simclr', 'simclr_linear', "supervised_local", "supervised_fedavg"
    ]:
        from federatedscope.cl.model import get_simclr
        model = get_simclr(model_config, input_shape)
        if model_config.type.lower().endswith('linear'):
            for name, value in model.named_parameters():
                if not name.startswith('linear'):
                    value.requires_grad = False
    elif model_config.type.lower() in ['lstm']:
        from federatedscope.nlp.model import get_rnn
        model = get_rnn(model_config, input_shape)
    elif model_config.type.lower().endswith('transformers'):
        from federatedscope.nlp.model import get_transformer
        model = get_transformer(model_config, input_shape)
    elif model_config.type.lower() in [
            'gcn', 'sage', 'gpr', 'gat', 'gin', 'mpnn'
    ]:
        from federatedscope.gfl.model import get_gnn
        model = get_gnn(model_config, input_shape)
    elif model_config.type.lower() in ['vmfnet', 'hmfnet']:
        from federatedscope.mf.model.model_builder import get_mfnet
        model = get_mfnet(model_config, input_shape)
<<<<<<< HEAD
    elif model_config.type.lower() in ['atc_model']:
        from federatedscope.nlp.hetero_tasks.model import ATCModel
        model = ATCModel(model_config)
    elif model_config.type.lower() in ['pl_model']:
        from federatedscope.nlp.prompt_learning.model import PLModel
        model = PLModel(model_config, role=role)
=======
    elif model_config.type.lower() in [
            'xgb_tree', 'gbdt_tree', 'random_forest'
    ]:
        from federatedscope.vertical_fl.tree_based_models.model.model_builder \
            import get_tree_model
        model = get_tree_model(model_config)
    elif model_config.type.lower() in ['atc_model']:
        from federatedscope.nlp.hetero_tasks.model import ATCModel
        model = ATCModel(model_config)
>>>>>>> fa6e1a52
    else:
        raise ValueError('Model {} is not provided'.format(model_config.type))

    return model


def get_trainable_para_names(model):
    return set(dict(list(model.named_parameters())).keys())<|MERGE_RESOLUTION|>--- conflicted
+++ resolved
@@ -1,8 +1,5 @@
 import logging
-<<<<<<< HEAD
-=======
 import numpy as np
->>>>>>> fa6e1a52
 import federatedscope.register as register
 
 logger = logging.getLogger(__name__)
@@ -191,14 +188,6 @@
     elif model_config.type.lower() in ['vmfnet', 'hmfnet']:
         from federatedscope.mf.model.model_builder import get_mfnet
         model = get_mfnet(model_config, input_shape)
-<<<<<<< HEAD
-    elif model_config.type.lower() in ['atc_model']:
-        from federatedscope.nlp.hetero_tasks.model import ATCModel
-        model = ATCModel(model_config)
-    elif model_config.type.lower() in ['pl_model']:
-        from federatedscope.nlp.prompt_learning.model import PLModel
-        model = PLModel(model_config, role=role)
-=======
     elif model_config.type.lower() in [
             'xgb_tree', 'gbdt_tree', 'random_forest'
     ]:
@@ -208,7 +197,9 @@
     elif model_config.type.lower() in ['atc_model']:
         from federatedscope.nlp.hetero_tasks.model import ATCModel
         model = ATCModel(model_config)
->>>>>>> fa6e1a52
+    elif model_config.type.lower() in ['pl_model']:
+        from federatedscope.nlp.prompt_tuning.model import PLModel
+        model = PLModel(model_config, role=role)
     else:
         raise ValueError('Model {} is not provided'.format(model_config.type))
 
