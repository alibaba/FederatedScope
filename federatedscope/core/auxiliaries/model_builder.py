--- conflicted
+++ resolved
@@ -1,12 +1,7 @@
 import logging
-<<<<<<< HEAD
-import federatedscope.register as register
-from federatedscope.nlp.model import *
-=======
-
 import federatedscope.register as register
 from federatedscope.core.data.wrap_dataset import WrapDataset
->>>>>>> 3aa9f036
+from federatedscope.nlp.model import *
 
 logger = logging.getLogger(__name__)
 
