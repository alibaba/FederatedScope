--- conflicted
+++ resolved
@@ -54,7 +54,10 @@
         from federatedscope.vertical_fl.worker import vFLClient
         return vFLClient
 
-<<<<<<< HEAD
+    if cfg.xgb_base.use:
+        from federatedscope.vertical_fl.xgb_base.worker import XGBClient
+        return XGBClient
+
     if cfg.federate.hfl_method.lower() == 'fednlp':
         from federatedscope.nlp.worker import FedNLPClient
         return FedNLPClient
@@ -64,11 +67,6 @@
     elif cfg.federate.hfl_method.lower() == 'pcfednlp':
         from federatedscope.nlp.worker import PCFedNLPClient
         return PCFedNLPClient
-=======
-    if cfg.xgb_base.use:
-        from federatedscope.vertical_fl.xgb_base.worker import XGBClient
-        return XGBClient
->>>>>>> 3aa9f036
 
     if cfg.federate.method.lower() in constants.CLIENTS_TYPE:
         client_type = constants.CLIENTS_TYPE[cfg.federate.method.lower()]
@@ -163,7 +161,10 @@
         from federatedscope.vertical_fl.worker import vFLServer
         return vFLServer
 
-<<<<<<< HEAD
+    if cfg.xgb_base.use:
+        from federatedscope.vertical_fl.xgb_base.worker import XGBServer
+        return XGBServer
+
     if cfg.federate.hfl_method.lower() == 'fednlp':
         from federatedscope.nlp.worker import FedNLPServer
         return FedNLPServer
@@ -173,11 +174,6 @@
     elif cfg.federate.hfl_method.lower() == 'pcfednlp':
         from federatedscope.nlp.worker import PCFedNLPServer
         return PCFedNLPServer
-=======
-    if cfg.xgb_base.use:
-        from federatedscope.vertical_fl.xgb_base.worker import XGBServer
-        return XGBServer
->>>>>>> 3aa9f036
 
     if cfg.federate.method.lower() in constants.SERVER_TYPE:
         server_type = constants.SERVER_TYPE[cfg.federate.method.lower()]
