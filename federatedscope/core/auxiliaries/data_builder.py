import os
import pickle
import logging
from random import shuffle

import numpy as np
from collections import defaultdict

from federatedscope.core.auxiliaries.utils import setup_seed

import federatedscope.register as register

logger = logging.getLogger(__name__)

try:
    from federatedscope.contrib.data import *
except ImportError as error:
    logger.warning(
        f'{error} in `federatedscope.contrib.data`, some modules are not '
        f'available.')


def load_toy_data(config=None):

    generate = config.federate.mode.lower() == 'standalone'

    def _generate_data(client_num=5,
                       instance_num=1000,
                       feature_num=5,
                       save_data=False):
        """
        Generate data in FedRunner format
        Args:
            client_num:
            instance_num:
            feature_num:
            save_data:

        Returns:
            {
                '{client_id}': {
                    'train': {
                        'x': ...,
                        'y': ...
                    },
                    'test': {
                        'x': ...,
                        'y': ...
                    },
                    'val': {
                        'x': ...,
                        'y': ...
                    }
                }
            }

        """
        weights = np.random.normal(loc=0.0, scale=1.0, size=feature_num)
        bias = np.random.normal(loc=0.0, scale=1.0)
        data = dict()
        for each_client in range(1, client_num + 1):
            data[each_client] = dict()
            client_x = np.random.normal(loc=0.0,
                                        scale=0.5 * each_client,
                                        size=(instance_num, feature_num))
            client_y = np.sum(client_x * weights, axis=-1) + bias
            client_y = np.expand_dims(client_y, -1)
            client_data = {'x': client_x, 'y': client_y}
            data[each_client]['train'] = client_data

        # test data
        test_x = np.random.normal(loc=0.0,
                                  scale=1.0,
                                  size=(instance_num, feature_num))
        test_y = np.sum(test_x * weights, axis=-1) + bias
        test_y = np.expand_dims(test_y, -1)
        test_data = {'x': test_x, 'y': test_y}
        for each_client in range(1, client_num + 1):
            data[each_client]['test'] = test_data

        # val data
        val_x = np.random.normal(loc=0.0,
                                 scale=1.0,
                                 size=(instance_num, feature_num))
        val_y = np.sum(val_x * weights, axis=-1) + bias
        val_y = np.expand_dims(val_y, -1)
        val_data = {'x': val_x, 'y': val_y}
        for each_client in range(1, client_num + 1):
            data[each_client]['val'] = val_data

        # server_data
        data[0] = dict()
        data[0]['train'] = None
        data[0]['val'] = val_data
        data[0]['test'] = test_data

        if save_data:
            # server_data = dict()
            save_client_data = dict()

            for client_idx in range(0, client_num + 1):
                if client_idx == 0:
                    filename = 'data/server_data'
                else:
                    filename = 'data/client_{:d}_data'.format(client_idx)
                with open(filename, 'wb') as f:
                    save_client_data['train'] = {
                        k: v.tolist()
                        for k, v in data[client_idx]['train'].items()
                    }
                    save_client_data['val'] = {
                        k: v.tolist()
                        for k, v in data[client_idx]['val'].items()
                    }
                    save_client_data['test'] = {
                        k: v.tolist()
                        for k, v in data[client_idx]['test'].items()
                    }
                    pickle.dump(save_client_data, f)

        return data

    if generate:
        data = _generate_data(client_num=config.federate.client_num,
                              save_data=config.data.save_data)
    else:
        with open(config.distribute.data_file, 'rb') as f:
            data = pickle.load(f)
        for key in data.keys():
            data[key] = {k: np.asarray(v)
                         for k, v in data[key].items()
                         } if data[key] is not None else None

    return data, config


def load_external_data(config=None):
    r""" Based on the configuration file, this function imports external
    datasets and applies train/valid/test splits and split by some specific
    `splitter` into the standard FederatedScope input data format.

    Args:
        config: `CN` from `federatedscope/core/configs/config.py`

    Returns:
        data_local_dict: dict of split dataloader.
                        Format:
                            {
                                'client_id': {
                                    'train': DataLoader(),
                                    'test': DataLoader(),
                                    'val': DataLoader()
                                }
                            }
        modified_config: `CN` from `federatedscope/core/configs/config.py`,
        which might be modified in the function.

    """

    import torch
    import inspect
    from importlib import import_module
    from torch.utils.data import DataLoader
    from federatedscope.core.auxiliaries.splitter_builder import get_splitter
    from federatedscope.core.auxiliaries.transform_builder import get_transform

    def get_func_args(func):
        sign = inspect.signature(func).parameters.values()
        sign = set([val.name for val in sign])
        return sign

    def filter_dict(func, kwarg):
        sign = get_func_args(func)
        common_args = sign.intersection(kwarg.keys())
        filtered_dict = {key: kwarg[key] for key in common_args}
        return filtered_dict

    def load_torchvision_data(name, splits=None, config=None):
        dataset_func = getattr(import_module('torchvision.datasets'), name)
        transform_funcs = get_transform(config, 'torchvision')
        if config.data.args:
            raw_args = config.data.args[0]
        else:
            raw_args = {}
        if 'download' not in raw_args.keys():
            raw_args.update({'download': True})
        filtered_args = filter_dict(dataset_func.__init__, raw_args)
        func_args = get_func_args(dataset_func.__init__)

        # Perform split on different dataset
        if 'train' in func_args:
            # Split train to (train, val)
            dataset_train = dataset_func(root=config.data.root,
                                         train=True,
                                         **filtered_args,
                                         **transform_funcs)
            dataset_val = None
            dataset_test = dataset_func(root=config.data.root,
                                        train=False,
                                        **filtered_args,
                                        **transform_funcs)
            if splits:
                train_size = int(splits[0] * len(dataset_train))
                val_size = len(dataset_train) - train_size
                lengths = [train_size, val_size]
                dataset_train, dataset_val = \
                    torch.utils.data.dataset.random_split(dataset_train,
                                                          lengths)

        elif 'split' in func_args:
            # Use raw split
            dataset_train = dataset_func(root=config.data.root,
                                         split='train',
                                         **filtered_args,
                                         **transform_funcs)
            dataset_val = dataset_func(root=config.data.root,
                                       split='valid',
                                       **filtered_args,
                                       **transform_funcs)
            dataset_test = dataset_func(root=config.data.root,
                                        split='test',
                                        **filtered_args,
                                        **transform_funcs)
        elif 'classes' in func_args:
            # Use raw split
            dataset_train = dataset_func(root=config.data.root,
                                         classes='train',
                                         **filtered_args,
                                         **transform_funcs)
            dataset_val = dataset_func(root=config.data.root,
                                       classes='valid',
                                       **filtered_args,
                                       **transform_funcs)
            dataset_test = dataset_func(root=config.data.root,
                                        classes='test',
                                        **filtered_args,
                                        **transform_funcs)
        else:
            # Use config.data.splits
            dataset = dataset_func(root=config.data.root,
                                   **filtered_args,
                                   **transform_funcs)
            train_size = int(splits[0] * len(dataset))
            val_size = int(splits[1] * len(dataset))
            test_size = len(dataset) - train_size - val_size
            lengths = [train_size, val_size, test_size]
            dataset_train, dataset_val, dataset_test = \
                torch.utils.data.dataset.random_split(dataset, lengths)

        data_dict = {
            'train': dataset_train,
            'val': dataset_val,
            'test': dataset_test
        }

        return data_dict

    def load_torchtext_data(name, splits=None, config=None):
        from torch.nn.utils.rnn import pad_sequence
        from federatedscope.nlp.dataset.utils import label_to_index

        dataset_func = getattr(import_module('torchtext.datasets'), name)
        if config.data.args:
            raw_args = config.data.args[0]
        else:
            raw_args = {}
        assert 'max_len' in raw_args, "Miss key 'max_len' in " \
                                      "`config.data.args`."
        filtered_args = filter_dict(dataset_func.__init__, raw_args)
        dataset = dataset_func(root=config.data.root, **filtered_args)

        # torchtext.transforms requires >= 0.12.0 and torch = 1.11.0,
        # so we do not use `get_transform` in torchtext.

        # Merge all data and tokenize
        x_list = []
        y_list = []
        for data_iter in dataset:
            data, targets = [], []
            for i, item in enumerate(data_iter):
                data.append(item[1])
                targets.append(item[0])
            x_list.append(data)
            y_list.append(targets)

        x_all, y_all = [], []
        for i in range(len(x_list)):
            x_all += x_list[i]
            y_all += y_list[i]

        if config.model.type.endswith('transformers'):
            from transformers import AutoTokenizer
            cache_path = os.path.join(os.getcwd(), "huggingface")
            try:
                tokenizer = AutoTokenizer.from_pretrained(
                    config.model.type.split('@')[0],
                    local_files_only=True,
                    cache_dir=cache_path)
            except Exception as e:
                logging.error(f"When loading cached file form "
                              f"{cache_path}, we faced the exception: \n "
                              f"{str(e)}")

            x_all = tokenizer(x_all,
                              return_tensors='pt',
                              padding=True,
                              truncation=True,
                              max_length=raw_args['max_len'])
            data = [{key: value[i]
                     for key, value in x_all.items()}
                    for i in range(len(next(iter(x_all.values()))))]
            if 'classification' in config.model.task.lower():
                targets = label_to_index(y_all)
            else:
                y_all = tokenizer(y_all,
                                  return_tensors='pt',
                                  padding=True,
                                  truncation=True,
                                  max_length=raw_args['max_len'])
                targets = [{key: value[i]
                            for key, value in y_all.items()}
                           for i in range(len(next(iter(y_all.values()))))]
        else:
            from torchtext.data import get_tokenizer
            tokenizer = get_tokenizer("basic_english")
            if len(config.data.transform) == 0:
                raise ValueError(
                    "`transform` must be one pretrained Word Embeddings from \
                    ['GloVe', 'FastText', 'CharNGram']")
            if len(config.data.transform) == 1:
                config.data.transform.append({})
            vocab = getattr(import_module('torchtext.vocab'),
                            config.data.transform[0])(
                                dim=config.model.in_channels,
                                **config.data.transform[1])

            if 'classification' in config.model.task.lower():
                data = [
                    vocab.get_vecs_by_tokens(tokenizer(x),
                                             lower_case_backup=True)
                    for x in x_all
                ]
                targets = label_to_index(y_all)
            else:
                data = [
                    vocab.get_vecs_by_tokens(tokenizer(x),
                                             lower_case_backup=True)
                    for x in x_all
                ]
                targets = [
                    vocab.get_vecs_by_tokens(tokenizer(y),
                                             lower_case_backup=True)
                    for y in y_all
                ]
                targets = pad_sequence(targets).transpose(
                    0, 1)[:, :raw_args['max_len'], :]
            data = pad_sequence(data).transpose(0,
                                                1)[:, :raw_args['max_len'], :]
        # Split data to raw
        num_items = [len(ds) for ds in x_list]
        data_list, cnt = [], 0
        for num in num_items:
            data_list.append([
                (x, y)
                for x, y in zip(data[cnt:cnt + num], targets[cnt:cnt + num])
            ])
            cnt += num

        if len(data_list) == 3:
            # Use raw splits
            data_dict = {
                'train': data_list[0],
                'val': data_list[1],
                'test': data_list[2]
            }
        elif len(data_list) == 2:
            # Split train to (train, val)
            data_dict = {
                'train': data_list[0],
                'val': None,
                'test': data_list[1]
            }
            if splits:
                train_size = int(splits[0] * len(data_dict['train']))
                val_size = len(data_dict['train']) - train_size
                lengths = [train_size, val_size]
                data_dict['train'], data_dict[
                    'val'] = torch.utils.data.dataset.random_split(
                        data_dict['train'], lengths)
        else:
            # Use config.data.splits
            data_dict = {}
            train_size = int(splits[0] * len(data_list[0]))
            val_size = int(splits[1] * len(data_list[0]))
            test_size = len(data_list[0]) - train_size - val_size
            lengths = [train_size, val_size, test_size]
            data_dict['train'], data_dict['val'], data_dict[
                'test'] = torch.utils.data.dataset.random_split(
                    data_list[0], lengths)

        return data_dict

    def load_torchaudio_data(name, splits=None, config=None):
        import torchaudio

        # dataset_func = getattr(import_module('torchaudio.datasets'), name)
        raise NotImplementedError

    def load_torch_geometric_data(name, splits=None, config=None):
        import torch_geometric

        # dataset_func = getattr(import_module('torch_geometric.datasets'),
        # name)
        raise NotImplementedError

    def load_huggingface_datasets_data(name, splits=None, config=None):
        from datasets import load_dataset, load_from_disk

        if config.data.args:
            raw_args = config.data.args[0]
        else:
            raw_args = {}
        assert 'max_len' in raw_args, "Miss key 'max_len' in " \
                                      "`config.data.args`."
        filtered_args = filter_dict(load_dataset, raw_args)
        logger.info("Begin to load huggingface dataset")
        if "hg_cache_dir" in raw_args:
            hugging_face_path = raw_args["hg_cache_dir"]
        else:
            hugging_face_path = os.getcwd()

        if "load_disk_dir" in raw_args:
            load_path = raw_args["load_disk_dir"]
            try:
                dataset = load_from_disk(load_path)
            except Exception as e:
                logging.error(f"When loading cached dataset form "
                              f"{load_path}, we faced the exception: \n "
                              f"{str(e)}")
        else:
            dataset = load_dataset(path=config.data.root,
                                   name=name,
                                   **filtered_args)
        if config.model.type.endswith('transformers'):
            os.environ["TOKENIZERS_PARALLELISM"] = "false"
            from transformers import AutoTokenizer
            logger.info("To load huggingface tokenizer")
            tokenizer = AutoTokenizer.from_pretrained(
                config.model.type.split('@')[0],
                local_files_only=True,
                cache_dir=os.path.join(hugging_face_path, "transformers"))

        for split in dataset:
            x_all = [i['sentence'] for i in dataset[split]]
            targets = [i['label'] for i in dataset[split]]

            if split == "train" and "used_train_ratio" in raw_args and \
                    1 > raw_args['used_train_ratio'] > 0:
                selected_idx = [i for i in range(len(dataset[split]))]
                shuffle(selected_idx)
                selected_idx = selected_idx[:int(
                    len(selected_idx) * raw_args['used_train_ratio'])]
                x_all = [
                    element for i, element in enumerate(x_all)
                    if i in selected_idx
                ]
                targets = [
                    element for i, element in enumerate(targets)
                    if i in selected_idx
                ]

            x_all = tokenizer(x_all,
                              return_tensors='pt',
                              padding=True,
                              truncation=True,
                              max_length=raw_args['max_len'])
            data = [{key: value[i]
                     for key, value in x_all.items()}
                    for i in range(len(next(iter(x_all.values()))))]
            dataset[split] = (data, targets)
        data_dict = {
            'train': [(x, y)
                      for x, y in zip(dataset['train'][0], dataset['train'][1])
                      ],
            'val': [(x, y) for x, y in zip(dataset['validation'][0],
                                           dataset['validation'][1])],
            'test': [
                (x, y) for x, y in zip(dataset['test'][0], dataset['test'][1])
            ] if (set(dataset['test'][1]) - set([-1])) else None,
        }
        original_train_size = len(data_dict["train"])

        if "half_val_dummy_test" in raw_args and raw_args[
                "half_val_dummy_test"]:
            # since the "test" set from GLUE dataset may be masked, we need to
            # submit to get the ground-truth, for fast FL experiments,
            # we split the validation set into two parts with the same size as
            # new test/val data
            original_val = [(x, y) for x, y in zip(dataset['validation'][0],
                                                   dataset['validation'][1])]
            data_dict["val"], data_dict[
                "test"] = original_val[:len(original_val) //
                                       2], original_val[len(original_val) //
                                                        2:]
        if "val_as_dummy_test" in raw_args and raw_args["val_as_dummy_test"]:
            # use the validation set as tmp test set,
            # and partial training set as validation set
            data_dict["test"] = data_dict["val"]
            data_dict["val"] = []
        if "part_train_dummy_val" in raw_args and 1 > raw_args[
                "part_train_dummy_val"] > 0:
            new_val_part = int(original_train_size *
                               raw_args["part_train_dummy_val"])
            data_dict["val"].extend(data_dict["train"][:new_val_part])
            data_dict["train"] = data_dict["train"][new_val_part:]
        if "part_train_dummy_test" in raw_args and 1 > raw_args[
                "part_train_dummy_test"] > 0:
            new_test_part = int(original_train_size *
                                raw_args["part_train_dummy_test"])
            data_dict["test"] = data_dict["val"]
            if data_dict["test"] is not None:
                data_dict["test"].extend(data_dict["train"][:new_test_part])
            else:
                data_dict["test"] = (data_dict["train"][:new_test_part])
            data_dict["train"] = data_dict["train"][new_test_part:]

        return data_dict

    def load_openml_data(tid, splits=None, config=None):
        import openml
        from sklearn.model_selection import train_test_split

        task = openml.tasks.get_task(int(tid))
        did = task.dataset_id
        dataset = openml.datasets.get_dataset(did)
        data, targets, _, _ = dataset.get_data(
            dataset_format="array", target=dataset.default_target_attribute)

        train_data, test_data, train_targets, test_targets = train_test_split(
            data, targets, train_size=splits[0], random_state=config.seed)
        val_data, test_data, val_targets, test_targets = train_test_split(
            test_data,
            test_targets,
            train_size=splits[1] / (1. - splits[0]),
            random_state=config.seed)
        data_dict = {
            'train': [(x, y) for x, y in zip(train_data, train_targets)],
            'val': [(x, y) for x, y in zip(val_data, val_targets)],
            'test': [(x, y) for x, y in zip(test_data, test_targets)]
        }
        return data_dict

    DATA_LOAD_FUNCS = {
        'torchvision': load_torchvision_data,
        'torchtext': load_torchtext_data,
        'torchaudio': load_torchaudio_data,
        'torch_geometric': load_torch_geometric_data,
        'huggingface_datasets': load_huggingface_datasets_data,
        'openml': load_openml_data
    }

    modified_config = config.clone()

    # Load dataset
    splits = modified_config.data.splits
    name, package = modified_config.data.type.split('@')

    dataset = DATA_LOAD_FUNCS[package.lower()](name, splits, modified_config)
    splitter = get_splitter(modified_config)

    data_local_dict = {
        x: {}
        for x in range(1, modified_config.federate.client_num + 1)
    }

    # Build dict of Dataloader
    train_label_distribution = None
    for split in dataset:
        if dataset[split] is None:
            continue
        train_labels = list()
        for i, ds in enumerate(
                splitter(dataset[split], prior=train_label_distribution)):
            labels = [x[1] for x in ds]
            if split == 'train':
                train_labels.append(labels)
                data_local_dict[i + 1][split] = DataLoader(
                    ds,
                    batch_size=modified_config.data.batch_size,
                    shuffle=True,
                    num_workers=modified_config.data.num_workers)
            else:
                data_local_dict[i + 1][split] = DataLoader(
                    ds,
                    batch_size=modified_config.data.batch_size,
                    shuffle=False,
                    num_workers=modified_config.data.num_workers)

        if modified_config.data.consistent_label_distribution and len(
                train_labels) > 0:
            train_label_distribution = train_labels

    return data_local_dict, modified_config


def get_data(config):
    """Instantiate the dataset and update the configuration accordingly if
    necessary.
    Arguments:
        config (obj): a cfg node object.
    Returns:
        obj: The dataset object.
        cfg.node: The updated configuration.
    """
    # fix the seed for data generation,
    # will restore the user-specified on after the generation
    setup_seed(12345)
    for func in register.data_dict.values():
        data_and_config = func(config)
        if data_and_config is not None:
            return data_and_config
    if config.data.type.lower() == 'toy':
        data, modified_config = load_toy_data(config)
    elif config.data.type.lower() == 'quadratic':
        from federatedscope.tabular.dataloader import load_quadratic_dataset
        data, modified_config = load_quadratic_dataset(config)
    elif config.data.type.lower() in ['femnist', 'celeba']:
        from federatedscope.cv.dataloader import load_cv_dataset
        data, modified_config = load_cv_dataset(config)
    elif config.data.type.lower() in [
            'shakespeare', 'twitter', 'subreddit', 'synthetic'
    ]:
        from federatedscope.nlp.dataloader import load_nlp_dataset
        data, modified_config = load_nlp_dataset(config)
    elif config.data.type.lower() in [
            'cora',
            'citeseer',
            'pubmed',
            'dblp_conf',
            'dblp_org',
    ] or config.data.type.lower().startswith('csbm'):
        from federatedscope.gfl.dataloader import load_nodelevel_dataset
        data, modified_config = load_nodelevel_dataset(config)
    elif config.data.type.lower() in ['ciao', 'epinions', 'fb15k-237', 'wn18']:
        from federatedscope.gfl.dataloader import load_linklevel_dataset
        data, modified_config = load_linklevel_dataset(config)
    elif config.data.type.lower() in [
            'hiv', 'proteins', 'imdb-binary', 'bbbp', 'tox21', 'bace', 'sider',
            'clintox', 'esol', 'freesolv', 'lipo'
    ] or config.data.type.startswith('graph_multi_domain'):
        from federatedscope.gfl.dataloader import load_graphlevel_dataset
        data, modified_config = load_graphlevel_dataset(config)
    elif config.data.type.lower() == 'vertical_fl_data':
        from federatedscope.vertical_fl.dataloader import load_vertical_data
        data, modified_config = load_vertical_data(config, generate=True)
<<<<<<< HEAD
    elif config.data.type.lower() == 'caesar_v_fl_data':
        from federatedscope.caesar_v_fl.dataloader import load_caesar_v_fl_data
        data, modified_config = load_caesar_v_fl_data(config, generate=True)
    elif 'movielens' in config.data.type.lower():
=======
    elif 'movielens' in config.data.type.lower(
    ) or 'netflix' in config.data.type.lower():
>>>>>>> 0854082b
        from federatedscope.mf.dataloader import load_mf_dataset
        data, modified_config = load_mf_dataset(config)
    elif '@' in config.data.type.lower():
        data, modified_config = load_external_data(config)
    elif 'cikmcup' in config.data.type.lower():
        from federatedscope.gfl.dataset.cikm_cup import load_cikmcup_data
        data, modified_config = load_cikmcup_data(config)
    elif config.data.type is None or config.data.type == "":
        # The participant (only for server in this version) does not own data
        data = None
        modified_config = config
    else:
        raise ValueError('Data {} not found.'.format(config.data.type))

    if 'backdoor' in config.attack.attack_method and 'edge' in \
            config.attack.trigger_type:
        import os
        import torch
        from federatedscope.attack.auxiliary import\
            create_ardis_poisoned_dataset, create_ardis_test_dataset
        if not os.path.exists(config.attack.edge_path):
            os.makedirs(config.attack.edge_path)
            poisoned_edgeset = create_ardis_poisoned_dataset(
                data_path=config.attack.edge_path)

            ardis_test_dataset = create_ardis_test_dataset(
                config.attack.edge_path)

            logger.info("Writing poison_data to: {}".format(
                config.attack.edge_path))

            with open(config.attack.edge_path + "poisoned_edgeset_training",
                      "wb") as saved_data_file:
                torch.save(poisoned_edgeset, saved_data_file)

            with open(config.attack.edge_path+"ardis_test_dataset.pt", "wb") \
                    as ardis_data_file:
                torch.save(ardis_test_dataset, ardis_data_file)
            logger.warning('please notice: downloading the poisoned dataset \
                on cifar-10 from \
                    https://github.com/ksreenivasan/OOD_Federated_Learning')

    if 'backdoor' in config.attack.attack_method:
        from federatedscope.attack.auxiliary import poisoning
        poisoning(data, modified_config)

    setup_seed(config.seed)

    if config.federate.mode.lower() == 'standalone':
        return data, modified_config
    else:
        # Invalid data_idx
        if config.distribute.data_idx == -1:
            return data, config
        elif config.distribute.data_idx not in data.keys():
            data_idx = np.random.choice(list(data.keys()))
            logger.warning(
                f"The provided data_idx={config.distribute.data_idx} is "
                f"invalid, so that we randomly sample a data_idx as {data_idx}"
            )
        else:
            data_idx = config.distribute.data_idx
        return data[data_idx], config

    setup_seed(config.seed)


def merge_data(all_data, merged_max_data_id, specified_dataset_name=None):
    if specified_dataset_name is None:
        dataset_names = list(all_data[1].keys())  # e.g., train, test, val
    else:
        if not isinstance(specified_dataset_name, list):
            specified_dataset_name = [specified_dataset_name]
        dataset_names = specified_dataset_name

    import torch.utils.data
    assert len(dataset_names) >= 1, \
        "At least one sub-dataset is required in client 1"
    data_name = "test" if "test" in dataset_names else dataset_names[0]
    id_has_key = 1
    while "test" not in all_data[id_has_key]:
        id_has_key += 1
        if len(all_data) <= id_has_key:
            raise KeyError(f'All data do not key {data_name}.')
    if isinstance(all_data[id_has_key][data_name], dict):
        data_elem_names = list(
            all_data[id_has_key][data_name].keys())  # e.g., x, y
        merged_data = {name: defaultdict(list) for name in dataset_names}
        for data_id in range(1, merged_max_data_id):
            for d_name in dataset_names:
                if d_name not in all_data[data_id]:
                    continue
                for elem_name in data_elem_names:
                    merged_data[d_name][elem_name].append(
                        all_data[data_id][d_name][elem_name])
        for d_name in dataset_names:
            for elem_name in data_elem_names:
                merged_data[d_name][elem_name] = np.concatenate(
                    merged_data[d_name][elem_name])
    elif issubclass(type(all_data[id_has_key][data_name]),
                    torch.utils.data.DataLoader):
        merged_data = {
            name: all_data[id_has_key][name]
            for name in dataset_names
        }
        for data_id in range(1, merged_max_data_id):
            if data_id == id_has_key:
                continue
            for d_name in dataset_names:
                if d_name not in all_data[data_id]:
                    continue
                merged_data[d_name].dataset.extend(
                    all_data[data_id][d_name].dataset)
    else:
        raise NotImplementedError(
            "Un-supported type when merging data across different clients."
            f"Your data type is {type(all_data[id_has_key][data_name])}. "
            f"Currently we only support the following forms: "
            " 1): {data_id: {train: {x:ndarray, y:ndarray}} }"
            " 2): {data_id: {train: DataLoader }")
    return merged_data<|MERGE_RESOLUTION|>--- conflicted
+++ resolved
@@ -653,15 +653,11 @@
     elif config.data.type.lower() == 'vertical_fl_data':
         from federatedscope.vertical_fl.dataloader import load_vertical_data
         data, modified_config = load_vertical_data(config, generate=True)
-<<<<<<< HEAD
     elif config.data.type.lower() == 'caesar_v_fl_data':
         from federatedscope.caesar_v_fl.dataloader import load_caesar_v_fl_data
         data, modified_config = load_caesar_v_fl_data(config, generate=True)
-    elif 'movielens' in config.data.type.lower():
-=======
     elif 'movielens' in config.data.type.lower(
     ) or 'netflix' in config.data.type.lower():
->>>>>>> 0854082b
         from federatedscope.mf.dataloader import load_mf_dataset
         data, modified_config = load_mf_dataset(config)
     elif '@' in config.data.type.lower():
