--- conflicted
+++ resolved
@@ -460,21 +460,6 @@
     return json.dumps(print_obj, indent=2).replace('\n', '\n\t')
 
 
-<<<<<<< HEAD
-def calculate_batch_epoch_num(steps, batch_or_epoch, num_data, batch_size, drop_last):
-    num_batch_per_epoch = num_data // batch_size + int(not drop_last and bool(num_data % batch_size))
-    if num_batch_per_epoch == 0:
-        raise RuntimeError("The number of batch is 0, please check 'batch_size' or set 'drop_last' as False")
-    elif batch_or_epoch == "epoch":
-        num_epoch = steps
-        num_batch_last_epoch = num_batch_per_epoch
-        num_total_batch = steps * num_batch_per_epoch
-    else:
-        num_epoch = math.ceil(steps/num_batch_per_epoch)
-        num_batch_last_epoch = steps % num_batch_per_epoch or num_batch_per_epoch
-        num_total_batch = steps
-    return num_batch_per_epoch, num_batch_last_epoch, num_epoch, num_total_batch
-=======
 def get_resource_info(filename):
     if filename is None or not os.path.exists(filename):
         logger.info('The device information file is not provided')
@@ -509,4 +494,18 @@
         comm_cost = 0
 
     return comp_cost, comm_cost
->>>>>>> 4cc86563
+
+
+def calculate_batch_epoch_num(steps, batch_or_epoch, num_data, batch_size, drop_last):
+    num_batch_per_epoch = num_data // batch_size + int(not drop_last and bool(num_data % batch_size))
+    if num_batch_per_epoch == 0:
+        raise RuntimeError("The number of batch is 0, please check 'batch_size' or set 'drop_last' as False")
+    elif batch_or_epoch == "epoch":
+        num_epoch = steps
+        num_batch_last_epoch = num_batch_per_epoch
+        num_total_batch = steps * num_batch_per_epoch
+    else:
+        num_epoch = math.ceil(steps/num_batch_per_epoch)
+        num_batch_last_epoch = steps % num_batch_per_epoch or num_batch_per_epoch
+        num_total_batch = steps
+    return num_batch_per_epoch, num_batch_last_epoch, num_epoch, num_total_batch