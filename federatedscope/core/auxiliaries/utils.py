--- conflicted
+++ resolved
@@ -37,139 +37,6 @@
         tf.set_random_seed(seed)
 
 
-<<<<<<< HEAD
-class LoggerPrecisionFilter(logging.Filter):
-    def __init__(self, precision):
-        super().__init__()
-        self.print_precision = precision
-
-    def str_round(self, match_res):
-        return str(round(eval(match_res.group()), self.print_precision))
-
-    def filter(self, record):
-        # use regex to find float numbers and round them to specified precision
-        if not isinstance(record.msg, str):
-            record.msg = str(record.msg)
-        if record.msg != "":
-            if re.search(r"([-+]?\d+\.\d+)", record.msg):
-                record.msg = re.sub(r"([-+]?\d+\.\d+)", self.str_round,
-                                    record.msg)
-        return True
-
-
-def update_logger(cfg, clear_before_add=False):
-    import os
-    import logging
-
-    root_logger = logging.getLogger("federatedscope")
-
-    # clear all existing handlers and add the default stream
-    if clear_before_add:
-        root_logger.handlers = []
-        handler = logging.StreamHandler()
-        logging_fmt = "%(asctime)s (%(module)s:%(lineno)d) %(levelname)s: %(" \
-                      "message)s"
-        handler.setFormatter(logging.Formatter(logging_fmt))
-
-        root_logger.addHandler(handler)
-
-    # update level
-    if cfg.verbose > 0:
-        logging_level = logging.INFO
-    else:
-        logging_level = logging.WARN
-        logger.warning("Skip DEBUG/INFO messages")
-    root_logger.setLevel(logging_level)
-
-    # ================ create outdir to save log, exp_config, models, etc,.
-    if cfg.outdir == "":
-        cfg.outdir = os.path.join(os.getcwd(), "exp")
-    if cfg.expname == "":
-        cfg.expname = f"{cfg.federate.method}_{cfg.model.type}_on" \
-                      f"_{cfg.data.type}_lr{cfg.train.optimizer.lr}_lste" \
-                      f"p{cfg.train.local_update_steps}"
-    if cfg.expname_tag:
-        cfg.expname = f"{cfg.expname}_{cfg.expname_tag}"
-    cfg.outdir = os.path.join(cfg.outdir, cfg.expname)
-
-    # if exist, make directory with given name and time
-    if os.path.isdir(cfg.outdir) and os.path.exists(cfg.outdir):
-        outdir = os.path.join(cfg.outdir, "sub_exp" +
-                              datetime.now().strftime('_%Y%m%d%H%M%S')
-                              )  # e.g., sub_exp_20220411030524
-        while os.path.exists(outdir):
-            time.sleep(1)
-            outdir = os.path.join(
-                cfg.outdir,
-                "sub_exp" + datetime.now().strftime('_%Y%m%d%H%M%S'))
-        cfg.outdir = outdir
-    # if not, make directory with given name
-    os.makedirs(cfg.outdir)
-
-    # create file handler which logs even debug messages
-    fh = logging.FileHandler(os.path.join(cfg.outdir, 'exp_print.log'))
-    fh.setLevel(logging.DEBUG)
-    logger_formatter = logging.Formatter(
-        "%(asctime)s (%(module)s:%(lineno)d) %(levelname)s: %(message)s")
-    fh.setFormatter(logger_formatter)
-    root_logger.addHandler(fh)
-
-    # set print precision for terse logging
-    np.set_printoptions(precision=cfg.print_decimal_digits)
-    precision_filter = LoggerPrecisionFilter(cfg.print_decimal_digits)
-    # attach the filter to the fh handler to propagate the filter, since
-    # "Filters, unlike levels and handlers, do not propagate",
-    # ref https://stackoverflow.com/questions/6850798/why-doesnt-filter-
-    # attached-to-the-root-logger-propagate-to-descendant-loggers
-    for handler in root_logger.handlers:
-        handler.addFilter(precision_filter)
-
-    import socket
-    root_logger.info(f"the current machine is at"
-                     f" {socket.gethostbyname(socket.gethostname())}")
-    root_logger.info(f"the current dir is {os.getcwd()}")
-    root_logger.info(f"the output dir is {cfg.outdir}")
-
-    if cfg.wandb.use:
-        import sys
-        sys.stderr = sys.stdout  # make both stderr and stdout sent to wandb
-        # server
-        init_wandb(cfg)
-
-
-def init_wandb(cfg):
-    try:
-        import wandb
-        # on some linux machines, we may need "thread" init to avoid memory
-        # leakage
-        os.environ["WANDB_START_METHOD"] = "thread"
-    except ImportError:
-        logger.error("cfg.wandb.use=True but not install the wandb package")
-        exit()
-    dataset_name = cfg.data.type
-    method_name = cfg.federate.method
-    exp_name = cfg.expname
-
-    tmp_cfg = copy.deepcopy(cfg)
-    if tmp_cfg.is_frozen():
-        tmp_cfg.defrost()
-    tmp_cfg.clear_aux_info(
-    )  # in most cases, no need to save the cfg_check_funcs via wandb
-    tmp_cfg.de_arguments()
-    import yaml
-    cfg_yaml = yaml.safe_load(tmp_cfg.dump())
-
-    wandb.init(project=cfg.wandb.name_project,
-               entity=cfg.wandb.name_user,
-               config=cfg_yaml,
-               group=dataset_name,
-               job_type=method_name,
-               name=exp_name,
-               notes=f"{method_name}, {exp_name}")
-
-
-=======
->>>>>>> c9ef3957
 def get_dataset(type, root, transform, target_transform, download=True):
     if isinstance(type, str):
         if hasattr(torchvision.datasets, type):
