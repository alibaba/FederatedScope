--- conflicted
+++ resolved
@@ -502,7 +502,7 @@
     return comp_cost, comm_cost
 
 
-<<<<<<< HEAD
+
 def calculate_batch_epoch_num(steps, batch_or_epoch, num_data, batch_size,
                               drop_last):
     num_batch_per_epoch = num_data // batch_size + int(
@@ -520,9 +520,8 @@
         num_batch_last_epoch = steps % num_batch_per_epoch or num_batch_per_epoch
         num_total_batch = steps
     return num_batch_per_epoch, num_batch_last_epoch, num_epoch, num_total_batch
-=======
+
 def merge_param_dict(raw_param, filtered_param):
     for key in filtered_param.keys():
         raw_param[key] = filtered_param[key]
     return raw_param
->>>>>>> 128968e0
