import logging
import os
import random
import sys
import ssl
import time
import math
import urllib.request
from datetime import datetime
from os import path as osp

import numpy as np
# Blind torch
try:
    import torch
    import torchvision
    import torch.distributions as distributions
except ImportError:
    torch = None
    torchvision = None
    distributions = None


def setup_seed(seed):
    np.random.seed(seed)
    random.seed(seed)
    if torch is not None:
        torch.manual_seed(seed)
        torch.cuda.manual_seed_all(seed)
        torch.backends.cudnn.deterministic = True
    else:
        import tensorflow as tf
        tf.set_random_seed(seed)


def setup_logger(cfg):
    if cfg.verbose > 0:
        logging_level = logging.INFO
    else:
        logging_level = logging.WARN
        logging.warning("Skip DEBUG/INFO messages")

    logging_fmt = "%(asctime)s (%(module)s:%(lineno)d) %(levelname)s: %(message)s"
    try:
        root_logger = logging.getLogger()
        root_logger.setLevel(logging_level)
        root_handler = root_logger.handlers[0]
        root_handler.setFormatter(logging.Formatter(logging_fmt))
    except IndexError:
        logging.basicConfig(level=logging_level, format=logging_fmt)

    # ================ create outdir to save log, exp_config, models, etc,.

    if cfg.outdir == "":
        cfg.outdir = os.path.join(os.getcwd(), "exp")
    cfg.outdir = os.path.join(cfg.outdir, cfg.expname)

    # if exist, make directory with given name and time
    if os.path.isdir(cfg.outdir) and os.path.exists(cfg.outdir):
        outdir = os.path.join(cfg.outdir, "sub_exp" +
                              datetime.now().strftime('_%Y%m%d%H%M%S')
                              )  # e.g., sub_exp_20220411030524
        while os.path.exists(cfg.outdir):
            time.sleep(1)
            outdir = os.path.join(
                cfg.outdir,
                "sub_exp" + datetime.now().strftime('_%Y%m%d%H%M%S'))
        cfg.outdir = outdir
    # if not, make directory with given name
    os.makedirs(cfg.outdir)

    logger = logging.getLogger()
    # create file handler which logs even debug messages
    fh = logging.FileHandler(os.path.join(cfg.outdir, 'exp_print.log'))
    fh.setLevel(logging.DEBUG)
    logger_formatter = logging.Formatter(
        "%(asctime)s (%(module)s:%(lineno)d) %(levelname)s: %(message)s")
    fh.setFormatter(logger_formatter)
    logger.addHandler(fh)
    sys.stderr = sys.stdout


def get_dataset(type, root, transform, target_transform, download=True):
    if isinstance(type, str):
        if hasattr(torchvision.datasets, type):
            return getattr(torchvision.datasets,
                           type)(root=root,
                                 transform=transform,
                                 target_transform=target_transform,
                                 download=download)
        else:
            raise NotImplementedError('Dataset {} not implement'.format(type))
    else:
        raise TypeError()


def filter_by_specified_keywords(param_name, config):
    '''
    Arguments:
        param_name (str): parameter name.
    Returns:
        preserve (bool): whether to preserve this parameter.
    '''
    preserve = True
    for kw in config.personalization.local_param:
        if kw in param_name:
            preserve = False
            break
    return preserve


def get_random(type, sample_shape, params, device):
    if not hasattr(distributions, type):
        raise NotImplementedError("Distribution {} is not implemented, please refer to ```torch.distributions```" \
                                  "(https://pytorch.org/docs/stable/distributions.html).".format(type))
    generator = getattr(distributions, type)(**params)
    return generator.sample(sample_shape=sample_shape).to(device)


def batch_iter(data, batch_size=64, shuffled=True):

    assert 'x' in data and 'y' in data
    data_x = data['x']
    data_y = data['y']
    data_size = len(data_y)
    num_batches_per_epoch = math.ceil(data_size / batch_size)

    while True:
        shuffled_index = np.random.permutation(
            np.arange(data_size)) if shuffled else np.arange(data_size)
        for batch in range(num_batches_per_epoch):
            start_index = batch * batch_size
            end_index = min(data_size, (batch + 1) * batch_size)
            sample_index = shuffled_index[start_index:end_index]
            yield {'x': data_x[sample_index], 'y': data_y[sample_index]}


def merge_dict(dict1, dict2):
    # Merge results for history
    for key, value in dict2.items():
        if key not in dict1:
            if isinstance(value, dict):
                dict1[key] = merge_dict({}, value)
            else:
                dict1[key] = [value]
        else:
            if isinstance(value, dict):
                merge_dict(dict1[key], value)
            else:
                dict1[key].append(value)
    return dict1


<<<<<<< HEAD
def save_local_data(dir_path,
                    train_data=None,
                    train_targets=None,
                    test_data=None,
                    test_targets=None,
                    val_data=None,
                    val_targets=None):
    r"""
    https://github.com/omarfoq/FedEM/blob/main/data/femnist/generate_data.py

    save (`train_data`, `train_targets`) in {dir_path}/train.pt,
    (`val_data`, `val_targets`) in {dir_path}/val.pt
    and (`test_data`, `test_targets`) in {dir_path}/test.pt
    :param dir_path:
    :param train_data:
    :param train_targets:
    :param test_data:
    :param test_targets:
    :param val_data:
    :param val_targets
    """
    if (train_data is not None) and (train_targets is not None):
        torch.save((train_data, train_targets), osp.join(dir_path, "train.pt"))

    if (test_data is not None) and (test_targets is not None):
        torch.save((test_data, test_targets), osp.join(dir_path, "test.pt"))

    if (val_data is not None) and (val_targets is not None):
        torch.save((val_data, val_targets), osp.join(dir_path, "val.pt"))
=======
def download_url(url: str, folder='folder'):
    r"""Downloads the content of an url to a folder.

    Modified from `https://github.com/pyg-team/pytorch_geometric/blob/master/torch_geometric/data/download.py`

    Args:
        url (string): The url of target file.
        folder (string): The target folder.

    Returns:
        path (string): File path of downloaded files.
    """

    file = url.rpartition('/')[2]
    file = file if file[0] == '?' else file.split('?')[0]
    path = osp.join(folder, file)
    if osp.exists(path):
        logging.info(f'File {file} exists, use existing file.')
        return path

    logging.info(f'Downloading {url}')
    os.makedirs(folder, exist_ok=True)
    ctx = ssl._create_unverified_context()
    data = urllib.request.urlopen(url, context=ctx)
    with open(path, 'wb') as f:
        f.write(data.read())

    return path
>>>>>>> 0c964bfe
<|MERGE_RESOLUTION|>--- conflicted
+++ resolved
@@ -2,12 +2,13 @@
 import os
 import random
 import sys
-import ssl
 import time
 import math
-import urllib.request
 from datetime import datetime
 from os import path as osp
+import ssl
+import urllib.request
+
 
 import numpy as np
 # Blind torch
@@ -151,37 +152,6 @@
     return dict1
 
 
-<<<<<<< HEAD
-def save_local_data(dir_path,
-                    train_data=None,
-                    train_targets=None,
-                    test_data=None,
-                    test_targets=None,
-                    val_data=None,
-                    val_targets=None):
-    r"""
-    https://github.com/omarfoq/FedEM/blob/main/data/femnist/generate_data.py
-
-    save (`train_data`, `train_targets`) in {dir_path}/train.pt,
-    (`val_data`, `val_targets`) in {dir_path}/val.pt
-    and (`test_data`, `test_targets`) in {dir_path}/test.pt
-    :param dir_path:
-    :param train_data:
-    :param train_targets:
-    :param test_data:
-    :param test_targets:
-    :param val_data:
-    :param val_targets
-    """
-    if (train_data is not None) and (train_targets is not None):
-        torch.save((train_data, train_targets), osp.join(dir_path, "train.pt"))
-
-    if (test_data is not None) and (test_targets is not None):
-        torch.save((test_data, test_targets), osp.join(dir_path, "test.pt"))
-
-    if (val_data is not None) and (val_targets is not None):
-        torch.save((val_data, val_targets), osp.join(dir_path, "val.pt"))
-=======
 def download_url(url: str, folder='folder'):
     r"""Downloads the content of an url to a folder.
 
@@ -209,5 +179,4 @@
     with open(path, 'wb') as f:
         f.write(data.read())
 
-    return path
->>>>>>> 0c964bfe
+    return path