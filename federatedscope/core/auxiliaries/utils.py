import logging
import os
import random
import sys
import time
import math
from datetime import datetime
from os import path as osp
import ssl
import urllib.request

import numpy as np
# Blind torch
try:
    import torch
    import torchvision
    import torch.distributions as distributions
except ImportError:
    torch = None
    torchvision = None
    distributions = None

<<<<<<< HEAD
=======
import federatedscope.register as register

logger = logging.getLogger(__name__)

>>>>>>> e62db559

def setup_seed(seed):
    np.random.seed(seed)
    random.seed(seed)
    if torch is not None:
        torch.manual_seed(seed)
        torch.cuda.manual_seed_all(seed)
        torch.backends.cudnn.deterministic = True
    else:
        import tensorflow as tf
        tf.set_random_seed(seed)


def update_logger(cfg, clear_before_add=False):
    import os
    import sys
    import logging

    root_logger = logging.getLogger("federatedscope")

    # clear all existing handlers and add the default stream
    if clear_before_add:
        root_logger.handlers = []
        handler = logging.StreamHandler()
        logging_fmt = "%(asctime)s (%(module)s:%(lineno)d) %(levelname)s: %(message)s"
        handler.setFormatter(logging.Formatter(logging_fmt))
        root_logger.addHandler(handler)

    # update level
    if cfg.verbose > 0:
        logging_level = logging.INFO
    else:
        logging_level = logging.WARN
        logger.warning("Skip DEBUG/INFO messages")
    root_logger.setLevel(logging_level)

    # ================ create outdir to save log, exp_config, models, etc,.
    if cfg.outdir == "":
        cfg.outdir = os.path.join(os.getcwd(), "exp")
    cfg.outdir = os.path.join(cfg.outdir, cfg.expname)

    # if exist, make directory with given name and time
    if os.path.isdir(cfg.outdir) and os.path.exists(cfg.outdir):
        outdir = os.path.join(cfg.outdir, "sub_exp" +
                              datetime.now().strftime('_%Y%m%d%H%M%S')
                              )  # e.g., sub_exp_20220411030524
        while os.path.exists(outdir):
            time.sleep(1)
            outdir = os.path.join(
                cfg.outdir,
                "sub_exp" + datetime.now().strftime('_%Y%m%d%H%M%S'))
        cfg.outdir = outdir
    # if not, make directory with given name
    os.makedirs(cfg.outdir)

<<<<<<< HEAD
    if cfg.outdir == "":
        cfg.outdir = os.path.join(os.getcwd(), "exp")

    logger = logging.getLogger()
=======
>>>>>>> e62db559
    # create file handler which logs even debug messages
    fh = logging.FileHandler(os.path.join(cfg.outdir, 'exp_print.log'))
    fh.setLevel(logging.DEBUG)
    logger_formatter = logging.Formatter(
        "%(asctime)s (%(module)s:%(lineno)d) %(levelname)s: %(message)s")
    fh.setFormatter(logger_formatter)
    root_logger.addHandler(fh)
    #sys.stderr = sys.stdout

    logger.info(f"the output dir is {cfg.outdir}")


def get_dataset(type, root, transform, target_transform, download=True):
    if isinstance(type, str):
        if hasattr(torchvision.datasets, type):
            return getattr(torchvision.datasets,
                           type)(root=root,
                                 transform=transform,
                                 target_transform=target_transform,
                                 download=download)
        else:
            raise NotImplementedError('Dataset {} not implement'.format(type))
    else:
        raise TypeError()


def save_local_data(dir_path,
                    train_data=None,
                    train_targets=None,
                    test_data=None,
                    test_targets=None,
                    val_data=None,
                    val_targets=None):
    r"""
    https://github.com/omarfoq/FedEM/blob/main/data/femnist/generate_data.py

    save (`train_data`, `train_targets`) in {dir_path}/train.pt,
    (`val_data`, `val_targets`) in {dir_path}/val.pt
    and (`test_data`, `test_targets`) in {dir_path}/test.pt
    :param dir_path:
    :param train_data:
    :param train_targets:
    :param test_data:
    :param test_targets:
    :param val_data:
    :param val_targets
    """
    if (train_data is not None) and (train_targets is not None):
        torch.save((train_data, train_targets), osp.join(dir_path, "train.pt"))

    if (test_data is not None) and (test_targets is not None):
        torch.save((test_data, test_targets), osp.join(dir_path, "test.pt"))

    if (val_data is not None) and (val_targets is not None):
        torch.save((val_data, val_targets), osp.join(dir_path, "val.pt"))



def filter_by_specified_keywords(param_name, config):
    '''
    Arguments:
        param_name (str): parameter name.
    Returns:
        preserve (bool): whether to preserve this parameter.
    '''
    preserve = True
    for kw in config.personalization.local_param:
        if kw in param_name:
            preserve = False
            break
    return preserve


def get_random(type, sample_shape, params, device):
    if not hasattr(distributions, type):
        raise NotImplementedError("Distribution {} is not implemented, please refer to ```torch.distributions```" \
                                  "(https://pytorch.org/docs/stable/distributions.html).".format(type))
    generator = getattr(distributions, type)(**params)
    return generator.sample(sample_shape=sample_shape).to(device)


def batch_iter(data, batch_size=64, shuffled=True):

    assert 'x' in data and 'y' in data
    data_x = data['x']
    data_y = data['y']
    data_size = len(data_y)
    num_batches_per_epoch = math.ceil(data_size / batch_size)

    while True:
        shuffled_index = np.random.permutation(
            np.arange(data_size)) if shuffled else np.arange(data_size)
        for batch in range(num_batches_per_epoch):
            start_index = batch * batch_size
            end_index = min(data_size, (batch + 1) * batch_size)
            sample_index = shuffled_index[start_index:end_index]
            yield {'x': data_x[sample_index], 'y': data_y[sample_index]}


def merge_dict(dict1, dict2):
    # Merge results for history
    for key, value in dict2.items():
        if key not in dict1:
            if isinstance(value, dict):
                dict1[key] = merge_dict({}, value)
            else:
                dict1[key] = [value]
        else:
            if isinstance(value, dict):
                merge_dict(dict1[key], value)
            else:
                dict1[key].append(value)
    return dict1


def download_url(url: str, folder='folder'):
    r"""Downloads the content of an url to a folder.

    Modified from `https://github.com/pyg-team/pytorch_geometric/blob/master/torch_geometric/data/download.py`

    Args:
        url (string): The url of target file.
        folder (string): The target folder.

    Returns:
        path (string): File path of downloaded files.
    """

    file = url.rpartition('/')[2]
    file = file if file[0] == '?' else file.split('?')[0]
    path = osp.join(folder, file)
    if osp.exists(path):
        logger.info(f'File {file} exists, use existing file.')
        return path

    logger.info(f'Downloading {url}')
    os.makedirs(folder, exist_ok=True)
    ctx = ssl._create_unverified_context()
    data = urllib.request.urlopen(url, context=ctx)
    with open(path, 'wb') as f:
        f.write(data.read())

    return path<|MERGE_RESOLUTION|>--- conflicted
+++ resolved
@@ -20,13 +20,9 @@
     torchvision = None
     distributions = None
 
-<<<<<<< HEAD
-=======
-import federatedscope.register as register
 
 logger = logging.getLogger(__name__)
 
->>>>>>> e62db559
 
 def setup_seed(seed):
     np.random.seed(seed)
@@ -82,13 +78,6 @@
     # if not, make directory with given name
     os.makedirs(cfg.outdir)
 
-<<<<<<< HEAD
-    if cfg.outdir == "":
-        cfg.outdir = os.path.join(os.getcwd(), "exp")
-
-    logger = logging.getLogger()
-=======
->>>>>>> e62db559
     # create file handler which logs even debug messages
     fh = logging.FileHandler(os.path.join(cfg.outdir, 'exp_print.log'))
     fh.setLevel(logging.DEBUG)
@@ -98,7 +87,7 @@
     root_logger.addHandler(fh)
     #sys.stderr = sys.stdout
 
-    logger.info(f"the output dir is {cfg.outdir}")
+    root_logger.info(f"the output dir is {cfg.outdir}")
 
 
 def get_dataset(type, root, transform, target_transform, download=True):
