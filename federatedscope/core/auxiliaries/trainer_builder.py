import logging
import importlib

import federatedscope.register as register
from federatedscope.core.trainers import Trainer

logger = logging.getLogger(__name__)

try:
    from federatedscope.contrib.trainer import *
except ImportError as error:
    logger.warning(
        f'{error} in `federatedscope.contrib.trainer`, some modules are not '
        f'available.')

TRAINER_CLASS_DICT = {
    "cvtrainer": "CVTrainer",
    "nlptrainer": "NLPTrainer",
    "graphminibatch_trainer": "GraphMiniBatchTrainer",
    "linkfullbatch_trainer": "LinkFullBatchTrainer",
    "linkminibatch_trainer": "LinkMiniBatchTrainer",
    "nodefullbatch_trainer": "NodeFullBatchTrainer",
    "nodeminibatch_trainer": "NodeMiniBatchTrainer",
    "flitplustrainer": "FLITPlusTrainer",
    "flittrainer": "FLITTrainer",
    "fedvattrainer": "FedVATTrainer",
    "fedfocaltrainer": "FedFocalTrainer",
    "mftrainer": "MFTrainer",
<<<<<<< HEAD
    "fednlp_trainer": "FedNLPTrainer",
    "pfednlp_trainer": "PFedNLPTrainer",
    "pcfednlp_trainer": "PCFedNLPTrainer",
=======
    "cltrainer": "CLTrainer",
    "lptrainer": "LPTrainer",
>>>>>>> 3aa9f036
}


def get_trainer(model=None,
                data=None,
                device=None,
                config=None,
                only_for_eval=False,
                is_attacker=False,
                monitor=None):
    """
    This function builds an instance of trainer.

    Arguments:
        model: model used in FL course
        data: data used in FL course
        device: where to train model (``cpu`` or ``gpu``)
        config: configurations for FL, see ``federatedscope.core.configs``
        only_for_eval: ``True`` or ``False``, if ``True``, ``train`` \
        routine will be removed in this trainer
        is_attacker: ``True`` or ``False`` to determine whether this client \
        is an attacker
        monitor: an instance of ``federatedscope.core.monitors.Monitor`` to \
        observe the evaluation and system metrics

    Returns:
        An instance of trainer.

    Note:
      The key-value pairs of ``cfg.trainer.type`` and trainers:
        ==================================  ===========================
        Trainer Type                        Source
        ==================================  ===========================
        ``general``                         \
        ``core.trainers.GeneralTorchTrainer`` and \
        ``core.trainers.GeneralTFTrainer``
        ``cvtrainer``                       ``cv.trainer.trainer.CVTrainer``
        ``nlptrainer``                      ``nlp.trainer.trainer.NLPTrainer``
        ``graphminibatch_trainer``          \
        ``gfl.trainer.graphtrainer.GraphMiniBatchTrainer``
        ``linkfullbatch_trainer``           \
        ``gfl.trainer.linktrainer.LinkFullBatchTrainer``
        ``linkminibatch_trainer``           \
        ``gfl.trainer.linktrainer.LinkMiniBatchTrainer``
        ``nodefullbatch_trainer``           \
        ``gfl.trainer.nodetrainer.NodeFullBatchTrainer``
        ``nodeminibatch_trainer``           \
        ``gfl.trainer.nodetrainer.NodeMiniBatchTrainer``
        ``flitplustrainer``                 \
        ``gfl.flitplus.trainer.FLITPlusTrainer``
        ``flittrainer``                     \
        ``gfl.flitplus.trainer.FLITTrainer``
        ``fedvattrainer``                   \
        ``gfl.flitplus.trainer.FedVATTrainer``
        ``fedfocaltrainer``                 \
        ``gfl.flitplus.trainer.FedFocalTrainer``
        ``mftrainer``                       \
        ``federatedscope.mf.trainer.MFTrainer``
        ``mytorchtrainer``                  \
        ``contrib.trainer.torch_example.MyTorchTrainer``
        ==================================  ===========================
      Wrapper functions are shown below:
        ==================================  ===========================
        Wrapper Functions                   Source
        ==================================  ===========================
        ``nbafl``                           \
        ``core.trainers.wrap_nbafl_trainer``
        ``sgdmf``                           ``mf.trainer.wrap_MFTrainer``
        ``pfedme``                          \
        ``core.trainers.wrap_pFedMeTrainer``
        ``ditto``                           ``core.trainers.wrap_DittoTrainer``
        ``fedem``                           ``core.trainers.FedEMTrainer``
        ``fedprox``                         \
        ``core.trainers.wrap_fedprox_trainer``
        ``attack``                          \
        ``attack.trainer.wrap_benignTrainer`` and \
        ``attack.auxiliary.attack_trainer_builder.wrap_attacker_trainer``
        ==================================  ===========================
    """
    if config.trainer.type == 'general':
        if config.backend == 'torch':
            from federatedscope.core.trainers import GeneralTorchTrainer
            trainer = GeneralTorchTrainer(model=model,
                                          data=data,
                                          device=device,
                                          config=config,
                                          only_for_eval=only_for_eval,
                                          monitor=monitor)
        elif config.backend == 'tensorflow':
            from federatedscope.core.trainers import GeneralTFTrainer
            trainer = GeneralTFTrainer(model=model,
                                       data=data,
                                       device=device,
                                       config=config,
                                       only_for_eval=only_for_eval,
                                       monitor=monitor)
        else:
            raise ValueError
    elif config.trainer.type == 'none':
        return None
    elif config.trainer.type.lower() in TRAINER_CLASS_DICT:
        if config.trainer.type.lower() in ['cvtrainer']:
            dict_path = "federatedscope.cv.trainer.trainer"
        elif config.trainer.type.lower() in ['nlptrainer']:
            dict_path = "federatedscope.nlp.trainer.trainer"
        elif config.trainer.type.lower() in ['cltrainer', 'lptrainer']:
            dict_path = "federatedscope.cl.trainer.trainer"
        elif config.trainer.type.lower() in [
                'graphminibatch_trainer',
        ]:
            dict_path = "federatedscope.gfl.trainer.graphtrainer"
        elif config.trainer.type.lower() in [
                'linkfullbatch_trainer', 'linkminibatch_trainer'
        ]:
            dict_path = "federatedscope.gfl.trainer.linktrainer"
        elif config.trainer.type.lower() in [
                'nodefullbatch_trainer', 'nodeminibatch_trainer'
        ]:
            dict_path = "federatedscope.gfl.trainer.nodetrainer"
        elif config.trainer.type.lower() in [
                'flitplustrainer', 'flittrainer', 'fedvattrainer',
                'fedfocaltrainer'
        ]:
            dict_path = "federatedscope.gfl.flitplus.trainer"
        elif config.trainer.type.lower() in ['mftrainer']:
            dict_path = "federatedscope.mf.trainer.trainer"
        elif config.trainer.type.lower() in [
                'fednlp_trainer', 'pfednlp_trainer', 'pcfednlp_trainer'
        ]:
            dict_path = "federatedscope.nlp.trainer"
        else:
            raise ValueError

        trainer_cls = getattr(importlib.import_module(name=dict_path),
                              TRAINER_CLASS_DICT[config.trainer.type.lower()])
        trainer = trainer_cls(model=model,
                              data=data,
                              device=device,
                              config=config,
                              only_for_eval=only_for_eval,
                              monitor=monitor)
    else:
        # try to find user registered trainer
        trainer = None
        for func in register.trainer_dict.values():
            trainer_cls = func(config.trainer.type)
            if trainer_cls is not None:
                trainer = trainer_cls(model=model,
                                      data=data,
                                      device=device,
                                      config=config,
                                      only_for_eval=only_for_eval,
                                      monitor=monitor)
        if trainer is None:
            raise ValueError('Trainer {} is not provided'.format(
                config.trainer.type))

    if not isinstance(trainer, Trainer):
        logger.warning(f'Hook-like plug-in functions cannot be enabled when '
                       f'using {trainer}. If you want use our wrapper '
                       f'functions for your trainer please consider '
                       f'inheriting from '
                       f'`federatedscope.core.trainers.Trainer` instead.')
        return trainer

    # differential privacy plug-in
    if config.nbafl.use:
        from federatedscope.core.trainers import wrap_nbafl_trainer
        trainer = wrap_nbafl_trainer(trainer)
    if config.sgdmf.use:
        from federatedscope.mf.trainer import wrap_MFTrainer
        trainer = wrap_MFTrainer(trainer)

    # personalization plug-in
    if config.federate.method.lower() == "pfedme":
        from federatedscope.core.trainers import wrap_pFedMeTrainer
        # wrap style: instance a (class A) -> instance a (class A)
        trainer = wrap_pFedMeTrainer(trainer)
    elif config.federate.method.lower() == "ditto":
        from federatedscope.core.trainers import wrap_DittoTrainer
        # wrap style: instance a (class A) -> instance a (class A)
        trainer = wrap_DittoTrainer(trainer)
    elif config.federate.method.lower() == "fedem":
        from federatedscope.core.trainers import FedEMTrainer
        # copy construct style: instance a (class A) -> instance b (class B)
        trainer = FedEMTrainer(model_nums=config.model.model_num_per_trainer,
                               base_trainer=trainer)

    # attacker plug-in
    if 'backdoor' in config.attack.attack_method:
        from federatedscope.attack.trainer import wrap_benignTrainer
        trainer = wrap_benignTrainer(trainer)

    if is_attacker:
        if 'backdoor' in config.attack.attack_method:
            logger.info('--------This client is a backdoor attacker --------')
        else:
            logger.info('-------- This client is an privacy attacker --------')
        from federatedscope.attack.auxiliary.attack_trainer_builder \
            import wrap_attacker_trainer
        trainer = wrap_attacker_trainer(trainer, config)

    elif 'backdoor' in config.attack.attack_method:
        logger.info(
            '----- This client is a benign client for backdoor attacks -----')

    # fed algorithm plug-in
    if config.fedprox.use:
        from federatedscope.core.trainers import wrap_fedprox_trainer
        trainer = wrap_fedprox_trainer(trainer)

    return trainer<|MERGE_RESOLUTION|>--- conflicted
+++ resolved
@@ -26,14 +26,11 @@
     "fedvattrainer": "FedVATTrainer",
     "fedfocaltrainer": "FedFocalTrainer",
     "mftrainer": "MFTrainer",
-<<<<<<< HEAD
+    "cltrainer": "CLTrainer",
+    "lptrainer": "LPTrainer",
     "fednlp_trainer": "FedNLPTrainer",
     "pfednlp_trainer": "PFedNLPTrainer",
     "pcfednlp_trainer": "PCFedNLPTrainer",
-=======
-    "cltrainer": "CLTrainer",
-    "lptrainer": "LPTrainer",
->>>>>>> 3aa9f036
 }
 
 
