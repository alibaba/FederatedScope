--- conflicted
+++ resolved
@@ -378,14 +378,9 @@
             final_round (bool): Whether it is the final round of training
         :returns: the formatted merged results
         """
-<<<<<<< HEAD
-
-        state = self.state if not final_round else self.state - 1
-        eval_msg_buffer = self.msg_buffer['eval'][state]
-=======
+
         round = max(self.msg_buffer['eval'].keys())
         eval_msg_buffer = self.msg_buffer['eval'][round]
->>>>>>> 5fc32372
         metrics_all_clients = dict()
         for each_client in eval_msg_buffer:
             client_eval_results = eval_msg_buffer[each_client]
