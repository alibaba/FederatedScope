--- conflicted
+++ resolved
@@ -228,16 +228,9 @@
                     if 'dissim' in self._cfg.eval.monitoring:
                         B_val = self._monitor.calc_blocal_dissim(
                             model.load_state_dict(strict=False), msg_list)
-<<<<<<< HEAD
                         formatted_eval_res = self._monitor.format_eval_res(
                             B_val, rnd=self.state, role='Server #')
-                        logging.info(formatted_eval_res)
-=======
-                        formatted_eval_res = formatted_logging(B_val,
-                                                               rnd=self.state,
-                                                               role='Server #')
                         logger.info(formatted_eval_res)
->>>>>>> e62db559
 
                     # Aggregate
                     agg_info = {
@@ -309,22 +302,7 @@
                 'Server #{:d}: Final evaluation is finished! Starting merging results.'
                 .format(self.ID))
             # last round
-<<<<<<< HEAD
             self.save_best_results()
-=======
-            # TODO: call save with a specified frequency
-            if self._cfg.federate.save_to != '':
-                self.aggregator.save_model(self._cfg.federate.save_to,
-                                           self.state)
-            formatted_best_res = formatted_logging(self.best_results,
-                                                   rnd="Final",
-                                                   role='Server #',
-                                                   forms=["raw"])
-            with open(os.path.join(self._cfg.outdir, "eval_results.log"),
-                      "a") as outfile:
-                outfile.write(str(formatted_best_res) + "\n")
-            logger.info(formatted_best_res)
->>>>>>> e62db559
 
             if self.model_num > 1:
                 model_para = [model.state_dict() for model in self.models]
@@ -350,7 +328,7 @@
             role='Server #',
             forms=["raw"],
             return_raw=self._cfg.federate.make_global_eval)
-        logging.info(formatted_best_res)
+        logger.info(formatted_best_res)
         self.save_formatted_results(formatted_best_res)
 
     def save_formatted_results(self, formatted_res):
@@ -376,20 +354,12 @@
                     metrics_all_clients[key] = list()
                 metrics_all_clients[key].append(float(
                     client_eval_results[key]))
-<<<<<<< HEAD
         formatted_logs = self._monitor.format_eval_res(
             metrics_all_clients,
             rnd=self.state,
             role='Server #',
             forms=self._cfg.eval.report)
-        logging.info(formatted_logs)
-=======
-        formatted_logs = formatted_logging(metrics_all_clients,
-                                           rnd=self.state,
-                                           role='Server #',
-                                           forms=self._cfg.eval.report)
         logger.info(formatted_logs)
->>>>>>> e62db559
         self.update_best_result(metrics_all_clients,
                                 results_type="client_individual",
                                 round_wise_update_key=self._cfg.eval.
@@ -519,27 +489,15 @@
                         if key not in best_result or cur_result < best_result[
                                 key]:
                             best_result[key] = cur_result
-<<<<<<< HEAD
                             update_best_this_round = True
 
-=======
-                            logger.info(
-                                f"Find new best result for {results_type}.{key} with value {cur_result}"
-                            )
->>>>>>> e62db559
                     elif 'acc' in key:  # the larger, the better
                         if results_type == "client_individual":
                             cur_result = max(cur_result)
                         if key not in best_result or cur_result > best_result[
                                 key]:
                             best_result[key] = cur_result
-<<<<<<< HEAD
                             update_best_this_round = True
-=======
-                            logger.info(
-                                f"Find new best result for {results_type}.{key} with value {cur_result}"
-                            )
->>>>>>> e62db559
                     else:
                         # unconcerned metric
                         pass
@@ -580,12 +538,6 @@
                         if update_best_this_round or \
                                 key not in best_result or cur_result < best_result[key]:
                             best_result[key] = cur_result
-<<<<<<< HEAD
-=======
-                            logger.info(
-                                f"Find new best result for {results_type}.{key} with value {cur_result}"
-                            )
->>>>>>> e62db559
                             update_best_this_round = True
                     elif update_best_this_round or \
                             'acc' in round_wise_update_key and 'acc' in key:
@@ -594,12 +546,6 @@
                         if update_best_this_round or \
                                 key not in best_result or cur_result > best_result[key]:
                             best_result[key] = cur_result
-<<<<<<< HEAD
-=======
-                            logger.info(
-                                f"Find new best result for {results_type}.{key} with value {cur_result}"
-                            )
->>>>>>> e62db559
                             update_best_this_round = True
                     else:
                         # unconcerned metric
@@ -635,12 +581,8 @@
                                         best_res_update_round_wise_key)
                 self.history_results = merge_dict(self.history_results,
                                                   formatted_eval_res)
-<<<<<<< HEAD
                 self.save_formatted_results(formatted_eval_res)
-                logging.info(formatted_eval_res)
-=======
                 logger.info(formatted_eval_res)
->>>>>>> e62db559
             self.check_and_save()
         else:
             # Preform evaluation in clients
