--- conflicted
+++ resolved
@@ -258,15 +258,9 @@
             self.trainer.update(message.content)
         metrics = {}
         for split in self._cfg.eval.split:
-<<<<<<< HEAD
             eval_metrics = self.trainer.evaluate(mode=split,
                                                  target_data_split_name=split)
             for key in eval_metrics:
-=======
-            eval_metrics = self.trainer.evaluate(target_data_split_name=split)
-
-            if self._cfg.federate.mode == 'distributed':
->>>>>>> 07d64097
                 logger.info(
                     self._monitor.format_eval_res(eval_metrics,
                                                   rnd=self.state,
