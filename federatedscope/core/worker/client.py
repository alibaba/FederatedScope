import copy
import logging

from federatedscope.core.message import Message
from federatedscope.core.communication import StandaloneCommManager, gRPCCommManager
from federatedscope.core.monitors.early_stopper import EarlyStopper
from federatedscope.core.monitors.monitor import update_best_result
from federatedscope.core.worker import Worker
from federatedscope.core.auxiliaries.trainer_builder import get_trainer
from federatedscope.core.secret_sharing import AdditiveSecretSharing
from federatedscope.core.auxiliaries.utils import merge_dict

logger = logging.getLogger(__name__)


class Client(Worker):
    """
    The Client class, which describes the behaviors of client in an FL course.
    The behaviors are described by the handling functions (named as callback_funcs_for_xxx)

    Arguments:
        ID: The unique ID of the client, which is assigned by the server when joining the FL course
        server_id: (Default) 0
        state: The training round
        config: The configuration
        data: The data owned by the client
        model: The model maintained locally
        device: The device to run local training and evaluation
        strategy: redundant attribute
    """
    def __init__(self,
                 ID=-1,
                 server_id=None,
                 state=-1,
                 config=None,
                 data=None,
                 model=None,
                 device='cpu',
                 strategy=None,
                 *args,
                 **kwargs):

        super(Client, self).__init__(ID, state, config, model, strategy)

        # Attack only support the stand alone model; Check if is a attacker; a client is a attacker if the config.attack.attack_method is provided
        self.is_attacker = config.attack.attacker_id == ID and config.attack.attack_method != '' and config.federate.mode == 'standalone'

        # Build Trainer
        # trainer might need configurations other than those of trainer node
        self.trainer = get_trainer(model=model,
                                   data=data,
                                   device=device,
                                   config=self._cfg,
                                   is_attacker=self.is_attacker)

        # For client-side evaluation
        self.best_results = dict()
        self.history_results = dict()
        # in local or global training mode, we do use the early stopper. Otherwise, we set patience=0 to deactivate the local early-stopper
        patience = self._cfg.early_stop.patience if self._cfg.federate.method in [
            "local", "global"
        ] else 0
        self.early_stopper = EarlyStopper(
            patience, self._cfg.early_stop.delta,
            self._cfg.early_stop.improve_indicator_mode,
            self._cfg.early_stop.the_smaller_the_better)

        # Secret Sharing Manager and message buffer
        self.ss_manager = AdditiveSecretSharing(
            shared_party_num=int(self._cfg.federate.sample_client_num
                                 )) if self._cfg.federate.use_ss else None
        self.msg_buffer = {'train': dict(), 'eval': dict()}

        # Register message handlers
        self.msg_handlers = dict()
        self._register_default_handlers()

        # Initialize communication manager
        self.server_id = server_id
        if self.mode == 'standalone':
            comm_queue = kwargs['shared_comm_queue']
            self.comm_manager = StandaloneCommManager(comm_queue=comm_queue)
            self.local_address = None
        elif self.mode == 'distributed':
            host = kwargs['host']
            port = kwargs['port']
            server_host = kwargs['server_host']
            server_port = kwargs['server_port']
            self.comm_manager = gRPCCommManager(
                host=host, port=port, client_num=self._cfg.federate.client_num)
            logger.info('Client: Listen to {}:{}...'.format(host, port))
            self.comm_manager.add_neighbors(neighbor_id=server_id,
                                            address={
                                                'host': server_host,
                                                'port': server_port
                                            })
            self.local_address = {
                'host': self.comm_manager.host,
                'port': self.comm_manager.port
            }

    def register_handlers(self, msg_type, callback_func):
        """
        To bind a message type with a handling function.

        Arguments:
            msg_type (str): The defined message type
            callback_func: The handling functions to handle the received message
        """
        self.msg_handlers[msg_type] = callback_func

    def _register_default_handlers(self):
        self.register_handlers('assign_client_id',
                               self.callback_funcs_for_assign_id)
        self.register_handlers('ask_for_join_in_info',
                               self.callback_funcs_for_join_in_info)
        self.register_handlers('address', self.callback_funcs_for_address)
        self.register_handlers('model_para',
                               self.callback_funcs_for_model_para)
        self.register_handlers('ss_model_para',
                               self.callback_funcs_for_model_para)
        self.register_handlers('evaluate', self.callback_funcs_for_evaluate)
        self.register_handlers('finish', self.callback_funcs_for_finish)

    def join_in(self):
        """
        To send 'join_in' message to the server for joining in the FL course.
        """
        self.comm_manager.send(
            Message(msg_type='join_in',
                    sender=self.ID,
                    receiver=[self.server_id],
                    content=self.local_address))

    def run(self):
        """
        To listen to the message and handle them accordingly  (used for distributed mode)
        """
        while True:
            msg = self.comm_manager.receive()
            if self.state <= msg.state:
                self.msg_handlers[msg.msg_type](msg)

            if msg.msg_type == 'finish':
                break

    def callback_funcs_for_model_para(self, message: Message):
        """
        The handling function for receiving model parameters, which triggers the local training process. This handling function is widely used in various FL courses.

        Arguments:
            message: The received message, which includes sender, receiver, state, and content. More detail can be found in federatedscope.core.message
        """
        if 'ss' in message.msg_type:
            # A fragment of the shared secret
            state, content = message.state, message.content
            self.msg_buffer['train'][state].append(content)

            if len(self.msg_buffer['train']
                   [state]) == self._cfg.federate.client_num:
                # Check whether the received fragments are enough
                model_list = self.msg_buffer['train'][state]
                sample_size, first_aggregate_model_para = model_list[0]
                single_model_case = True
                if isinstance(first_aggregate_model_para, list):
                    assert isinstance(first_aggregate_model_para[0], dict), \
                        "aggregate_model_para should a list of multiple state_dict for multiple models"
                    single_model_case = False
                else:
                    assert isinstance(first_aggregate_model_para, dict), \
                        "aggregate_model_para should a state_dict for single model case"
                    first_aggregate_model_para = [first_aggregate_model_para]
                    model_list = [[model] for model in model_list]

                for sub_model_idx, aggregate_single_model_para in enumerate(
                        first_aggregate_model_para):
                    for key in aggregate_single_model_para:
                        for i in range(1, len(model_list)):
                            aggregate_single_model_para[key] += model_list[i][
                                sub_model_idx][key]

                self.comm_manager.send(
                    Message(msg_type='model_para',
                            sender=self.ID,
                            receiver=[self.server_id],
                            state=self.state,
                            content=(sample_size, first_aggregate_model_para[0]
                                     if single_model_case else
                                     first_aggregate_model_para)))

        else:
            round, sender, content = message.state, message.sender, message.content
            self.trainer.update(content)
            self.state = round
            if self.early_stopper.early_stopped:
                sample_size, model_para_all, results = 0, self.trainer.get_model_para(
                ), {}
                logger.info(
                    f"Client #{self.ID} has been early stopped, we will skip the local training"
                )
            else:
                sample_size, model_para_all, results = self.trainer.train()
                logger.info(
                    self._monitor.format_eval_res(results,
                                                  rnd=self.state,
                                                  role='Client #{}'.format(
                                                      self.ID),
                                                  return_raw=True))

            # Return the feedbacks to the server after local update
            if self._cfg.federate.use_ss:
                single_model_case = True
                if isinstance(model_para_all, list):
                    assert isinstance(model_para_all[0], dict), \
                        "model_para should a list of multiple state_dict for multiple models"
                    single_model_case = False
                else:
                    assert isinstance(model_para_all, dict), \
                        "model_para should a state_dict for single model case"
                    model_para_all = [model_para_all]
                model_para_list_all = []
                for model_para in model_para_all:
                    for key in model_para:
                        model_para[key] = model_para[key] * sample_size
                    model_para_list = self.ss_manager.secret_split(model_para)
                    model_para_list_all.append(model_para_list)
                    #print(model_para)
                    #print(self.ss_manager.secret_reconstruct(model_para_list))
                frame_idx = 0
                for neighbor in self.comm_manager.neighbors:
                    if neighbor != self.server_id:
                        content_frame = model_para_list_all[0][frame_idx] if single_model_case else \
                            [model_para_list[frame_idx] for model_para_list in model_para_list_all]
                        self.comm_manager.send(
                            Message(msg_type='ss_model_para',
                                    sender=self.ID,
                                    receiver=[neighbor],
                                    state=self.state,
                                    content=content_frame))
                        frame_idx += 1
                content_frame = model_para_list_all[0][frame_idx] if single_model_case else \
                        [model_para_list[frame_idx] for model_para_list in model_para_list_all]
                self.msg_buffer['train'][self.state] = [(sample_size,
                                                         content_frame)]
            else:
                self.comm_manager.send(
                    Message(msg_type='model_para',
                            sender=self.ID,
                            receiver=[sender],
                            state=self.state,
                            content=(sample_size, model_para_all)))

    def callback_funcs_for_assign_id(self, message: Message):
        """
        The handling function for receiving the client_ID assigned by the server (during the joining process), which is used in the distributed mode.

        Arguments:
            message: The received message
        """
        content = message.content
        self.ID = int(content)
        logger.info('Client (address {}:{}) is assigned with #{:d}.'.format(
            self.comm_manager.host, self.comm_manager.port, self.ID))

    def callback_funcs_for_join_in_info(self, message: Message):
        """
        The handling function for receiving the request of join in information (such as batch_size, num_of_samples) during the joining process.

        Arguments:
            message: The received message
        """
        requirements = message.content
        join_in_info = dict()
        for requirement in requirements:
            if requirement.lower() == 'num_sample':
                if self._cfg.federate.batch_or_epoch == 'batch':
                    num_sample = self._cfg.federate.local_update_steps * self._cfg.data.batch_size
                else:
                    num_sample = self._cfg.federate.local_update_steps * self.trainer.ctx.num_train_batch
                join_in_info['num_sample'] = num_sample
            else:
                raise ValueError(
                    'Fail to get the join in information with type {}'.format(
                        requirement))
        self.comm_manager.send(
            Message(msg_type='join_in_info',
                    sender=self.ID,
                    receiver=[self.server_id],
                    state=self.state,
                    content=join_in_info))

    def callback_funcs_for_address(self, message: Message):
        """
        The handling function for receiving other clients' IP addresses, which is used for constructing a complex topology

        Arguments:
            message: The received message
        """
        content = message.content
        for neighbor_id, address in content.items():
            if int(neighbor_id) != self.ID:
                self.comm_manager.add_neighbors(neighbor_id, address)

    def callback_funcs_for_evaluate(self, message: Message):
        """
        The handling function for receiving the request of evaluating

        Arguments:
            message: The received message
        """
        sender = message.sender
        self.state = message.state
        if message.content != None:
            self.trainer.update(message.content)
<<<<<<< HEAD
        metrics = {}
        for split in self._cfg.eval.split:
            eval_metrics = self.trainer.evaluate(mode=split,
                                                 target_data_split_name=split)
            for key in eval_metrics:
                logger.info(
                    self._monitor.format_eval_res(eval_metrics,
                                                  rnd=self.state,
                                                  role='Client #{}'.format(
                                                      self.ID)))
=======
        if self.early_stopper.early_stopped:
            metrics = self.best_results
        else:
            metrics = {}
            if self._cfg.trainer.finetune.before_eval:
                self.trainer.finetune()
            for split in self._cfg.eval.split:
                eval_metrics = self.trainer.evaluate(
                    target_data_split_name=split)

                if self._cfg.federate.mode == 'distributed':
                    logger.info(
                        self._monitor.format_eval_res(eval_metrics,
                                                      rnd=self.state,
                                                      role='Client #{}'.format(
                                                          self.ID)))

                metrics.update(**eval_metrics)

            formatted_eval_res = self._monitor.format_eval_res(
                metrics,
                rnd=self.state,
                role='Client #{}'.format(self.ID),
                forms='raw',
                return_raw=True)
            update_best_result(self.best_results,
                               formatted_eval_res['Results_raw'],
                               results_type=f"client #{self.ID}",
                               round_wise_update_key=self._cfg.eval.
                               best_res_update_round_wise_key)
            self.history_results = merge_dict(
                self.history_results, formatted_eval_res['Results_raw'])
            if self._cfg.federate.method in ["local", "global"]:
                self.early_stopper.track_and_check_best(self.history_results[
                    self._cfg.eval.best_res_update_round_wise_key])
>>>>>>> baa87c3b

        self.comm_manager.send(
            Message(msg_type='metrics',
                    sender=self.ID,
                    receiver=[sender],
                    state=self.state,
                    content=metrics))

    def callback_funcs_for_finish(self, message: Message):
        """
        The handling function for receiving the signal of finishing the FL course

        Arguments:
            message: The received message
        """
        logger.info(
            "================= receiving Finish Message ============================"
        )

        if message.content != None:
            self.trainer.update(message.content)<|MERGE_RESOLUTION|>--- conflicted
+++ resolved
@@ -312,18 +312,6 @@
         self.state = message.state
         if message.content != None:
             self.trainer.update(message.content)
-<<<<<<< HEAD
-        metrics = {}
-        for split in self._cfg.eval.split:
-            eval_metrics = self.trainer.evaluate(mode=split,
-                                                 target_data_split_name=split)
-            for key in eval_metrics:
-                logger.info(
-                    self._monitor.format_eval_res(eval_metrics,
-                                                  rnd=self.state,
-                                                  role='Client #{}'.format(
-                                                      self.ID)))
-=======
         if self.early_stopper.early_stopped:
             metrics = self.best_results
         else:
@@ -331,7 +319,7 @@
             if self._cfg.trainer.finetune.before_eval:
                 self.trainer.finetune()
             for split in self._cfg.eval.split:
-                eval_metrics = self.trainer.evaluate(
+                eval_metrics = self.trainer.evaluate(mode=split,
                     target_data_split_name=split)
 
                 if self._cfg.federate.mode == 'distributed':
@@ -359,7 +347,6 @@
             if self._cfg.federate.method in ["local", "global"]:
                 self.early_stopper.track_and_check_best(self.history_results[
                     self._cfg.eval.best_res_update_round_wise_key])
->>>>>>> baa87c3b
 
         self.comm_manager.send(
             Message(msg_type='metrics',
