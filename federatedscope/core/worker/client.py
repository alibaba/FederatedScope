--- conflicted
+++ resolved
@@ -304,19 +304,10 @@
         join_in_info = dict()
         for requirement in requirements:
             if requirement.lower() == 'num_sample':
-<<<<<<< HEAD
                 if self._cfg.train.batch_or_epoch == 'batch':
                     num_sample = self._cfg.train.local_update_steps * self._cfg.data.batch_size
                 else:
                     num_sample = self._cfg.train.local_update_steps * self.trainer.ctx.num_train_batch
-=======
-                if self._cfg.federate.batch_or_epoch == 'batch':
-                    num_sample = self._cfg.federate.local_update_steps * \
-                                 self._cfg.data.batch_size
-                else:
-                    num_sample = self._cfg.federate.local_update_steps * \
-                                 self.trainer.ctx.num_train_batch
->>>>>>> 1050d198
                 join_in_info['num_sample'] = num_sample
             else:
                 raise ValueError(
