--- conflicted
+++ resolved
@@ -94,12 +94,9 @@
         from federatedscope.nlp.hetero_tasks.dataloader import \
             load_heteroNLP_data
         dataset, modified_config = load_heteroNLP_data(config, client_cfgs)
-<<<<<<< HEAD
     elif 'pl_data' in config.data.type.lower():
-        from federatedscope.nlp.prompt_learning.dataloader import load_pl_data
+        from federatedscope.nlp.prompt_tuning.dataloader import load_pl_data
         dataset, modified_config = load_pl_data(config)
-=======
->>>>>>> fa6e1a52
     elif '@' in config.data.type.lower():
         from federatedscope.core.data.utils import load_external_data
         dataset, modified_config = load_external_data(config)
