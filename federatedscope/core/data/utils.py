import copy
import inspect
import logging
import os
import re
import ssl
import urllib.request

import numpy as np
import os.path as osp

from random import shuffle
from collections import defaultdict

logger = logging.getLogger(__name__)


class RegexInverseMap:
    def __init__(self, n_dic, val):
        self._items = {}
        for key, values in n_dic.items():
            for value in values:
                self._items[value] = key
        self.__val = val

    def __getitem__(self, key):
        for regex in self._items.keys():
            if re.compile(regex).match(key):
                return self._items[regex]
        return self.__val

    def __repr__(self):
        return str(self._items.items())


def load_dataset(config):
    """
    Loads the dataset for the given config from branches

    Args:
        config: configurations for FL, see ``federatedscope.core.configs``

    Note:
        See https://federatedscope.io/docs/datazoo/ for all available data.
    """

    if config.data.type.lower() == 'toy':
        from federatedscope.tabular.dataloader.toy import load_toy_data
        dataset, modified_config = load_toy_data(config)
    elif config.data.type.lower() == 'quadratic':
        from federatedscope.tabular.dataloader import load_quadratic_dataset
        dataset, modified_config = load_quadratic_dataset(config)
    elif config.data.type.lower() in ['femnist', 'celeba']:
        from federatedscope.cv.dataloader import load_cv_dataset
        dataset, modified_config = load_cv_dataset(config)
    elif config.data.type.lower() in ['cifar4cl', 'cifar4lp']:
        from federatedscope.cl.dataloader import load_cifar_dataset
        dataset, modified_config = load_cifar_dataset(config)
    elif config.data.type.lower() in [
            'shakespeare', 'twitter', 'subreddit', 'synthetic'
    ]:
        from federatedscope.nlp.dataloader import load_nlp_dataset
        dataset, modified_config = load_nlp_dataset(config)
    elif config.data.type.lower() in [
            'cora',
            'citeseer',
            'pubmed',
            'dblp_conf',
            'dblp_org',
    ] or config.data.type.lower().startswith('csbm'):
        from federatedscope.gfl.dataloader import load_nodelevel_dataset
        dataset, modified_config = load_nodelevel_dataset(config)
    elif config.data.type.lower() in ['ciao', 'epinions', 'fb15k-237', 'wn18']:
        from federatedscope.gfl.dataloader import load_linklevel_dataset
        dataset, modified_config = load_linklevel_dataset(config)
    elif config.data.type.lower() in [
            'hiv', 'proteins', 'imdb-binary', 'bbbp', 'tox21', 'bace', 'sider',
            'clintox', 'esol', 'freesolv', 'lipo', 'cikmcup'
    ] or config.data.type.startswith('graph_multi_domain'):
        from federatedscope.gfl.dataloader import load_graphlevel_dataset
        dataset, modified_config = load_graphlevel_dataset(config)
    elif config.data.type.lower() == 'vertical_fl_data':
        from federatedscope.vertical_fl.dataloader import load_vertical_data
        dataset, modified_config = load_vertical_data(config, generate=True)
<<<<<<< HEAD
    elif config.data.type.lower() in [
            'adult', 'abalone', 'givemesomecredit', 'blogfeedback'
    ]:
=======
    elif config.data.type.lower() in ['adult', 'abalone', 'credit', 'blog']:
>>>>>>> 4eeff574
        from federatedscope.vertical_fl.dataloader import load_vertical_data
        dataset, modified_config = load_vertical_data(config, generate=False)
    elif 'movielens' in config.data.type.lower(
    ) or 'netflix' in config.data.type.lower():
        from federatedscope.mf.dataloader import load_mf_dataset
        dataset, modified_config = load_mf_dataset(config)
    elif '@' in config.data.type.lower():
        from federatedscope.core.data.utils import load_external_data
        dataset, modified_config = load_external_data(config)
    elif config.data.type is None or config.data.type == "":
        # The participant (only for server in this version) does not own data
        dataset = None
        modified_config = config
    else:
        raise ValueError('Dataset {} not found.'.format(config.data.type))
    return dataset, modified_config


def load_external_data(config=None):
    """
    Based on the configuration file, this function imports external \
    datasets and applies train/valid/test.

    Args:
        config: `CN` from `federatedscope/core/configs/config.py`

    Returns:
        (data, modified_config): tuple of ML split dataset, \
        and `CN` from `federatedscope/core/configs/config.py`, \
        which might be modified in the function.
    """

    import torch
    from importlib import import_module
    from torch.utils.data import DataLoader
    from federatedscope.core.auxiliaries.transform_builder import get_transform

    def load_torchvision_data(name, splits=None, config=None):
        dataset_func = getattr(import_module('torchvision.datasets'), name)
        transform_funcs = get_transform(config, 'torchvision')
        if config.data.args:
            raw_args = config.data.args[0]
        else:
            raw_args = {}
        if 'download' not in raw_args.keys():
            raw_args.update({'download': True})
        filtered_args = filter_dict(dataset_func.__init__, raw_args)
        func_args = get_func_args(dataset_func.__init__)

        # Perform split on different dataset
        if 'train' in func_args:
            # Split train to (train, val)
            dataset_train = dataset_func(root=config.data.root,
                                         train=True,
                                         **filtered_args,
                                         **transform_funcs)
            dataset_val = None
            dataset_test = dataset_func(root=config.data.root,
                                        train=False,
                                        **filtered_args,
                                        **transform_funcs)
            if splits:
                train_size = int(splits[0] * len(dataset_train))
                val_size = len(dataset_train) - train_size
                lengths = [train_size, val_size]
                dataset_train, dataset_val = \
                    torch.utils.data.dataset.random_split(dataset_train,
                                                          lengths)

        elif 'split' in func_args:
            # Use raw split
            dataset_train = dataset_func(root=config.data.root,
                                         split='train',
                                         **filtered_args,
                                         **transform_funcs)
            dataset_val = dataset_func(root=config.data.root,
                                       split='valid',
                                       **filtered_args,
                                       **transform_funcs)
            dataset_test = dataset_func(root=config.data.root,
                                        split='test',
                                        **filtered_args,
                                        **transform_funcs)
        elif 'classes' in func_args:
            # Use raw split
            dataset_train = dataset_func(root=config.data.root,
                                         classes='train',
                                         **filtered_args,
                                         **transform_funcs)
            dataset_val = dataset_func(root=config.data.root,
                                       classes='valid',
                                       **filtered_args,
                                       **transform_funcs)
            dataset_test = dataset_func(root=config.data.root,
                                        classes='test',
                                        **filtered_args,
                                        **transform_funcs)
        else:
            # Use config.data.splits
            dataset = dataset_func(root=config.data.root,
                                   **filtered_args,
                                   **transform_funcs)
            train_size = int(splits[0] * len(dataset))
            val_size = int(splits[1] * len(dataset))
            test_size = len(dataset) - train_size - val_size
            lengths = [train_size, val_size, test_size]
            dataset_train, dataset_val, dataset_test = \
                torch.utils.data.dataset.random_split(dataset, lengths)

        data_split_dict = {
            'train': dataset_train,
            'val': dataset_val,
            'test': dataset_test
        }

        return data_split_dict

    def load_torchtext_data(name, splits=None, config=None):
        from torch.nn.utils.rnn import pad_sequence
        from federatedscope.nlp.dataset.utils import label_to_index

        dataset_func = getattr(import_module('torchtext.datasets'), name)
        if config.data.args:
            raw_args = config.data.args[0]
        else:
            raw_args = {}
        assert 'max_len' in raw_args, "Miss key 'max_len' in " \
                                      "`config.data.args`."
        filtered_args = filter_dict(dataset_func.__init__, raw_args)
        dataset = dataset_func(root=config.data.root, **filtered_args)

        # torchtext.transforms requires >= 0.12.0 and torch = 1.11.0,
        # so we do not use `get_transform` in torchtext.

        # Merge all data and tokenize
        x_list = []
        y_list = []
        for data_iter in dataset:
            data, targets = [], []
            for i, item in enumerate(data_iter):
                data.append(item[1])
                targets.append(item[0])
            x_list.append(data)
            y_list.append(targets)

        x_all, y_all = [], []
        for i in range(len(x_list)):
            x_all += x_list[i]
            y_all += y_list[i]

        if config.model.type.endswith('transformers'):
            from transformers import AutoTokenizer
            cache_path = os.path.join(os.getcwd(), "huggingface")
            try:
                tokenizer = AutoTokenizer.from_pretrained(
                    config.model.type.split('@')[0],
                    local_files_only=True,
                    cache_dir=cache_path)
            except Exception as e:
                logging.error(f"When loading cached file form "
                              f"{cache_path}, we faced the exception: \n "
                              f"{str(e)}")

            x_all = tokenizer(x_all,
                              return_tensors='pt',
                              padding=True,
                              truncation=True,
                              max_length=raw_args['max_len'])
            data = [{key: value[i]
                     for key, value in x_all.items()}
                    for i in range(len(next(iter(x_all.values()))))]
            if 'classification' in config.model.task.lower():
                targets = label_to_index(y_all)
            else:
                y_all = tokenizer(y_all,
                                  return_tensors='pt',
                                  padding=True,
                                  truncation=True,
                                  max_length=raw_args['max_len'])
                targets = [{key: value[i]
                            for key, value in y_all.items()}
                           for i in range(len(next(iter(y_all.values()))))]
        else:
            from torchtext.data import get_tokenizer
            tokenizer = get_tokenizer("basic_english")
            if len(config.data.transform) == 0:
                raise ValueError(
                    "`transform` must be one pretrained Word Embeddings from \
                    ['GloVe', 'FastText', 'CharNGram']")
            if len(config.data.transform) == 1:
                config.data.transform.append({})
            vocab = getattr(import_module('torchtext.vocab'),
                            config.data.transform[0])(
                                dim=config.model.in_channels,
                                **config.data.transform[1])

            if 'classification' in config.model.task.lower():
                data = [
                    vocab.get_vecs_by_tokens(tokenizer(x),
                                             lower_case_backup=True)
                    for x in x_all
                ]
                targets = label_to_index(y_all)
            else:
                data = [
                    vocab.get_vecs_by_tokens(tokenizer(x),
                                             lower_case_backup=True)
                    for x in x_all
                ]
                targets = [
                    vocab.get_vecs_by_tokens(tokenizer(y),
                                             lower_case_backup=True)
                    for y in y_all
                ]
                targets = pad_sequence(targets).transpose(
                    0, 1)[:, :raw_args['max_len'], :]
            data = pad_sequence(data).transpose(0,
                                                1)[:, :raw_args['max_len'], :]
        # Split data to raw
        num_items = [len(ds) for ds in x_list]
        data_list, cnt = [], 0
        for num in num_items:
            data_list.append([
                (x, y)
                for x, y in zip(data[cnt:cnt + num], targets[cnt:cnt + num])
            ])
            cnt += num

        if len(data_list) == 3:
            # Use raw splits
            data_split_dict = {
                'train': data_list[0],
                'val': data_list[1],
                'test': data_list[2]
            }
        elif len(data_list) == 2:
            # Split train to (train, val)
            data_split_dict = {
                'train': data_list[0],
                'val': None,
                'test': data_list[1]
            }
            if splits:
                train_size = int(splits[0] * len(data_split_dict['train']))
                val_size = len(data_split_dict['train']) - train_size
                lengths = [train_size, val_size]
                data_split_dict['train'], data_split_dict[
                    'val'] = torch.utils.data.dataset.random_split(
                        data_split_dict['train'], lengths)
        else:
            # Use config.data.splits
            data_split_dict = {}
            train_size = int(splits[0] * len(data_list[0]))
            val_size = int(splits[1] * len(data_list[0]))
            test_size = len(data_list[0]) - train_size - val_size
            lengths = [train_size, val_size, test_size]
            data_split_dict['train'], data_split_dict['val'], data_split_dict[
                'test'] = torch.utils.data.dataset.random_split(
                    data_list[0], lengths)

        return data_split_dict

    def load_torchaudio_data(name, splits=None, config=None):

        # dataset_func = getattr(import_module('torchaudio.datasets'), name)
        raise NotImplementedError

    def load_huggingface_datasets_data(name, splits=None, config=None):
        import datasets
        from datasets import load_from_disk

        if config.data.args:
            raw_args = config.data.args[0]
        else:
            raw_args = {}
        assert 'max_len' in raw_args, "Miss key 'max_len' in " \
                                      "`config.data.args`."
        filtered_args = filter_dict(datasets.load_dataset, raw_args)
        logger.info("Begin to load huggingface dataset")
        if "hg_cache_dir" in raw_args:
            hugging_face_path = raw_args["hg_cache_dir"]
        else:
            hugging_face_path = os.getcwd()

        if "load_disk_dir" in raw_args:
            load_path = raw_args["load_disk_dir"]
            try:
                dataset = load_from_disk(load_path)
            except Exception as e:
                logging.error(f"When loading cached dataset form "
                              f"{load_path}, we faced the exception: \n "
                              f"{str(e)}")
        else:
            dataset = datasets.load_dataset(path=config.data.root,
                                            name=name,
                                            **filtered_args)
        if config.model.type.endswith('transformers'):
            os.environ["TOKENIZERS_PARALLELISM"] = "false"
            from transformers import AutoTokenizer
            logger.info("To load huggingface tokenizer")
            tokenizer = AutoTokenizer.from_pretrained(
                config.model.type.split('@')[0],
                local_files_only=True,
                cache_dir=os.path.join(hugging_face_path, "transformers"))

        for split in dataset:
            x_all = [i['sentence'] for i in dataset[split]]
            targets = [i['label'] for i in dataset[split]]

            if split == "train" and "used_train_ratio" in raw_args and \
                    1 > raw_args['used_train_ratio'] > 0:
                selected_idx = [i for i in range(len(dataset[split]))]
                shuffle(selected_idx)
                selected_idx = selected_idx[:int(
                    len(selected_idx) * raw_args['used_train_ratio'])]
                x_all = [
                    element for i, element in enumerate(x_all)
                    if i in selected_idx
                ]
                targets = [
                    element for i, element in enumerate(targets)
                    if i in selected_idx
                ]

            x_all = tokenizer(x_all,
                              return_tensors='pt',
                              padding=True,
                              truncation=True,
                              max_length=raw_args['max_len'])
            data = [{key: value[i]
                     for key, value in x_all.items()}
                    for i in range(len(next(iter(x_all.values()))))]
            dataset[split] = (data, targets)
        data_split_dict = {
            'train': [(x, y)
                      for x, y in zip(dataset['train'][0], dataset['train'][1])
                      ],
            'val': [(x, y) for x, y in zip(dataset['validation'][0],
                                           dataset['validation'][1])],
            'test': [
                (x, y) for x, y in zip(dataset['test'][0], dataset['test'][1])
            ] if (set(dataset['test'][1]) - set([-1])) else None,
        }
        original_train_size = len(data_split_dict["train"])

        if "half_val_dummy_test" in raw_args and raw_args[
                "half_val_dummy_test"]:
            # since the "test" set from GLUE dataset may be masked, we need to
            # submit to get the ground-truth, for fast FL experiments,
            # we split the validation set into two parts with the same size as
            # new test/val data
            original_val = [(x, y) for x, y in zip(dataset['validation'][0],
                                                   dataset['validation'][1])]
            data_split_dict["val"], data_split_dict[
                "test"] = original_val[:len(original_val) //
                                       2], original_val[len(original_val) //
                                                        2:]
        if "val_as_dummy_test" in raw_args and raw_args["val_as_dummy_test"]:
            # use the validation set as tmp test set,
            # and partial training set as validation set
            data_split_dict["test"] = data_split_dict["val"]
            data_split_dict["val"] = []
        if "part_train_dummy_val" in raw_args and 1 > raw_args[
                "part_train_dummy_val"] > 0:
            new_val_part = int(original_train_size *
                               raw_args["part_train_dummy_val"])
            data_split_dict["val"].extend(
                data_split_dict["train"][:new_val_part])
            data_split_dict["train"] = data_split_dict["train"][new_val_part:]
        if "part_train_dummy_test" in raw_args and 1 > raw_args[
                "part_train_dummy_test"] > 0:
            new_test_part = int(original_train_size *
                                raw_args["part_train_dummy_test"])
            data_split_dict["test"] = data_split_dict["val"]
            if data_split_dict["test"] is not None:
                data_split_dict["test"].extend(
                    data_split_dict["train"][:new_test_part])
            else:
                data_split_dict["test"] = (
                    data_split_dict["train"][:new_test_part])
            data_split_dict["train"] = data_split_dict["train"][new_test_part:]

        return data_split_dict

    def load_openml_data(tid, splits=None, config=None):
        import openml
        from sklearn.model_selection import train_test_split

        task = openml.tasks.get_task(int(tid))
        did = task.dataset_id
        dataset = openml.datasets.get_dataset(did)
        data, targets, _, _ = dataset.get_data(
            dataset_format="array", target=dataset.default_target_attribute)

        train_data, test_data, train_targets, test_targets = train_test_split(
            data, targets, train_size=splits[0], random_state=config.seed)
        val_data, test_data, val_targets, test_targets = train_test_split(
            test_data,
            test_targets,
            train_size=splits[1] / (1. - splits[0]),
            random_state=config.seed)
        data_split_dict = {
            'train': [(x, y) for x, y in zip(train_data, train_targets)],
            'val': [(x, y) for x, y in zip(val_data, val_targets)],
            'test': [(x, y) for x, y in zip(test_data, test_targets)]
        }
        return data_split_dict

    DATA_LOAD_FUNCS = {
        'torchvision': load_torchvision_data,
        'torchtext': load_torchtext_data,
        'torchaudio': load_torchaudio_data,
        'huggingface_datasets': load_huggingface_datasets_data,
        'openml': load_openml_data
    }

    modified_config = config.clone()

    # Load dataset
    splits = modified_config.data.splits
    name, package = modified_config.data.type.split('@')

    # Comply with the original train/val/test
    dataset = DATA_LOAD_FUNCS[package.lower()](name, splits, modified_config)
    data_split_tuple = (dataset.get('train'), dataset.get('val'),
                        dataset.get('test'))

    return data_split_tuple, modified_config


def convert_data_mode(data, config):
    """
    Convert ``StandaloneDataDict`` to ``ClientData`` in ``distributed`` mode.

    Args:
        data: ``StandaloneDataDict``
        config: configuration of FL course, see `federatedscope.core.configs`

    Returns:
        ``StandaloneDataDict`` in ``standalone`` mode, or ``ClientData`` in \
        ``distributed`` mode.
    """
    if config.federate.mode.lower() == 'standalone':
        return data
    else:
        # Invalid data_idx
        if config.distribute.data_idx == -1:
            return data
        elif config.distribute.data_idx not in data.keys():
            data_idx = np.random.choice(list(data.keys()))
            logger.warning(
                f"The provided data_idx={config.distribute.data_idx} is "
                f"invalid, so that we randomly sample a data_idx as {data_idx}"
            )
        else:
            data_idx = config.distribute.data_idx
        return data[data_idx]


def get_func_args(func):
    """
    Get the set of arguments that the function expects.

    Args:
        func: function to be analysis

    Returns:
        Arguments  that the function expects
    """
    sign = inspect.signature(func).parameters.values()
    sign = set([val.name for val in sign])
    return sign


def filter_dict(func, kwarg):
    """
    Filters out the common keys of kwarg that are not in kwarg.

    Args:
        func: function to be filtered
        kwarg: dict to filter

    Returns:
        Filtered dict of arguments of the function.
    """
    sign = get_func_args(func)
    common_args = sign.intersection(kwarg.keys())
    filtered_dict = {key: kwarg[key] for key in common_args}
    return filtered_dict


def merge_data(all_data, merged_max_data_id=None, specified_dataset_name=None):
    """
    Merge data from client 1 to ``merged_max_data_id`` contained in given \
    ``all_data``.

    Args:
        all_data: ``StandaloneDataDict``
        merged_max_data_id: max merged data index
        specified_dataset_name: split name to be merged

    Returns:
        Merged data.
    """
    import torch.utils.data
    from federatedscope.core.data.wrap_dataset import WrapDataset

    # Assert
    if merged_max_data_id is None:
        merged_max_data_id = len(all_data) - 1
    assert merged_max_data_id >= 1
    if specified_dataset_name is None:
        dataset_names = list(all_data[1].keys())  # e.g., train, test, val
    else:
        if not isinstance(specified_dataset_name, list):
            specified_dataset_name = [specified_dataset_name]
        dataset_names = specified_dataset_name
    assert len(dataset_names) >= 1, \
        "At least one sub-dataset is required in client 1"

    data_name = "test" if "test" in dataset_names else dataset_names[0]
    id_contain_all_dataset_key = -1
    # check the existence of the data to be merged
    for client_id in range(1, merged_max_data_id + 1):
        contain_all_dataset_key = True
        for dataset_name in dataset_names:
            if dataset_name not in all_data[client_id]:
                contain_all_dataset_key = False
                logger.warning(f'Client {client_id} does not contain '
                               f'dataset key {dataset_name}.')
        if id_contain_all_dataset_key == -1 and contain_all_dataset_key:
            id_contain_all_dataset_key = client_id
    assert id_contain_all_dataset_key != -1, \
        "At least one client within [1, merged_max_data_id] should contain " \
        "all the key for expected dataset names."

    if issubclass(type(all_data[id_contain_all_dataset_key][data_name]),
                  torch.utils.data.DataLoader):
        if isinstance(all_data[id_contain_all_dataset_key][data_name].dataset,
                      WrapDataset):
            # e.g., x, y
            data_elem_names = list(all_data[id_contain_all_dataset_key]
                                   [data_name].dataset.dataset.keys())
            merged_data = {name: defaultdict(list) for name in dataset_names}
            for data_id in range(1, merged_max_data_id + 1):
                for d_name in dataset_names:
                    if d_name not in all_data[data_id]:
                        continue
                    for elem_name in data_elem_names:
                        merged_data[d_name][elem_name].append(
                            all_data[data_id]
                            [d_name].dataset.dataset[elem_name])
            for d_name in dataset_names:
                for elem_name in data_elem_names:
                    merged_data[d_name][elem_name] = np.concatenate(
                        merged_data[d_name][elem_name])
                merged_data[d_name] = WrapDataset(merged_data[d_name])
        else:
            client_data = copy.deepcopy(all_data[id_contain_all_dataset_key])
            for data_id in range(1, merged_max_data_id + 1):
                if data_id == id_contain_all_dataset_key:
                    continue
                for d_name in dataset_names:
                    if d_name not in all_data[data_id]:
                        continue
                    client_data[d_name].dataset.extend(
                        all_data[data_id][d_name].dataset)
            merged_data = {
                key: client_data[key].dataset
                for key in client_data
            }
    else:
        raise NotImplementedError(
            "Un-supported type when merging data across different clients."
            f"Your data type is "
            f"{type(all_data[id_contain_all_dataset_key][data_name])}. "
            f"Currently we only support the following forms: "
            " 1): {data_id: {train: {x:ndarray, y:ndarray}} }"
            " 2): {data_id: {train: DataLoader }")
    return merged_data


def save_local_data(dir_path,
                    train_data=None,
                    train_targets=None,
                    test_data=None,
                    test_targets=None,
                    val_data=None,
                    val_targets=None):
    r"""
    Save data to disk. Source: \
    https://github.com/omarfoq/FedEM/blob/main/data/femnist/generate_data.py

    Args:
        train_data: x of train data
        train_targets: y of train data
        test_data: x of test data
        test_targets: y of test data
        val_data: x of validation data
        val_targets:y of validation data

    Note:
        save ``(`train_data`, `train_targets`)`` in ``{dir_path}/train.pt``, \
        ``(`val_data`, `val_targets`)`` in ``{dir_path}/val.pt`` \
        and ``(`test_data`, `test_targets`)`` in ``{dir_path}/test.pt``
    """
    import torch
    if (train_data is not None) and (train_targets is not None):
        torch.save((train_data, train_targets), osp.join(dir_path, "train.pt"))

    if (test_data is not None) and (test_targets is not None):
        torch.save((test_data, test_targets), osp.join(dir_path, "test.pt"))

    if (val_data is not None) and (val_targets is not None):
        torch.save((val_data, val_targets), osp.join(dir_path, "val.pt"))


def download_url(url: str, folder='folder'):
    """
    Downloads the content of an url to a folder. Modified from \
    https://github.com/pyg-team/pytorch_geometric/tree/master/torch_geometric

    Args:
        url (string): The url of target file.
        folder (string): The target folder.

    Returns:
        string: File path of downloaded files.
    """

    file = url.rpartition('/')[2]
    file = file if file[0] == '?' else file.split('?')[0]
    path = osp.join(folder, file)
    if osp.exists(path):
        logger.info(f'File {file} exists, use existing file.')
        return path

    logger.info(f'Downloading {url}')
    os.makedirs(folder, exist_ok=True)
    ctx = ssl._create_unverified_context()
    data = urllib.request.urlopen(url, context=ctx)
    with open(path, 'wb') as f:
        f.write(data.read())

    return path<|MERGE_RESOLUTION|>--- conflicted
+++ resolved
@@ -82,13 +82,7 @@
     elif config.data.type.lower() == 'vertical_fl_data':
         from federatedscope.vertical_fl.dataloader import load_vertical_data
         dataset, modified_config = load_vertical_data(config, generate=True)
-<<<<<<< HEAD
-    elif config.data.type.lower() in [
-            'adult', 'abalone', 'givemesomecredit', 'blogfeedback'
-    ]:
-=======
     elif config.data.type.lower() in ['adult', 'abalone', 'credit', 'blog']:
->>>>>>> 4eeff574
         from federatedscope.vertical_fl.dataloader import load_vertical_data
         dataset, modified_config = load_vertical_data(config, generate=False)
     elif 'movielens' in config.data.type.lower(
