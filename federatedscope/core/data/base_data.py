import logging

from scipy.sparse.csc import csc_matrix

from federatedscope.core.data.utils import merge_data
from federatedscope.core.auxiliaries.dataloader_builder import get_dataloader

logger = logging.getLogger(__name__)


class StandaloneDataDict(dict):
    """
    ``StandaloneDataDict`` maintain several ``ClientData``, only used in \
    ``Standalone`` mode to be passed to ``Runner``, which will conduct \
    several preprocess based on ``global_cfg``, see ``preprocess()`` \
    for details.

    Args:
        datadict: ``Dict`` with ``client_id`` as key,  ``ClientData`` as value.
        global_cfg: global ``CfgNode``
    """
    def __init__(self, datadict, global_cfg):
        """

        Args:
            datadict: `Dict` with `client_id` as key,  `ClientData` as value.
            global_cfg: global CfgNode
        """
        self.global_cfg = global_cfg
        self.client_cfgs = None
        datadict = self.preprocess(datadict)
        super(StandaloneDataDict, self).__init__(datadict)

    def resetup(self, global_cfg, client_cfgs=None):
        """
        Reset-up new configs for ``ClientData``, when the configs change \
        which might be used in HPO.

        Args:
            global_cfg: enable new config for ``ClientData``
            client_cfgs: enable new client-specific config for ``ClientData``
        """
        self.global_cfg, self.client_cfgs = global_cfg, client_cfgs
        for client_id, client_data in self.items():
            if isinstance(client_data, ClientData):
                if client_cfgs is not None:
                    client_cfg = global_cfg.clone()
                    client_cfg.merge_from_other_cfg(
                        client_cfgs.get(f'client_{client_id}'))
                else:
                    client_cfg = global_cfg
                client_data.setup(client_cfg)
            else:
                logger.warning('`client_data` is not subclass of '
                               '`ClientData`, and cannot re-setup '
                               'DataLoader with new configs.')

    def preprocess(self, datadict):
        """
        Preprocess for:

        (1) Global evaluation (merge test data).
        (2) Global mode (train with centralized setting, merge all data).
        (3) Apply data attack algorithms.

        Args:
            datadict: dict with `client_id` as key,  `ClientData` as value.
        """
        if self.global_cfg.federate.merge_test_data:
            server_data = merge_data(
                all_data=datadict,
                merged_max_data_id=self.global_cfg.federate.client_num,
                specified_dataset_name=['test'])
            # `0` indicate Server
            datadict[0] = ClientData(self.global_cfg, **server_data)

        if self.global_cfg.federate.method == "global":
            if self.global_cfg.federate.client_num != 1:
                if self.global_cfg.data.server_holds_all:
                    assert datadict[0] is not None \
                        and len(datadict[0]) != 0, \
                        "You specified cfg.data.server_holds_all=True " \
                        "but data[0] is None. Please check whether you " \
                        "pre-process the data[0] correctly"
                    datadict[1] = datadict[0]
                else:
                    logger.info(f"Will merge data from clients whose ids in "
                                f"[1, {self.global_cfg.federate.client_num}]")
                    merged_data = merge_data(
                        all_data=datadict,
                        merged_max_data_id=self.global_cfg.federate.client_num)
                    datadict[1] = ClientData(self.global_cfg, **merged_data)
        datadict = self.attack(datadict)
        return datadict

    def attack(self, datadict):
        """
        Apply attack to ``StandaloneDataDict``.
        """
        if 'backdoor' in self.global_cfg.attack.attack_method and 'edge' in \
                self.global_cfg.attack.trigger_type:
            import os
            import torch
            from federatedscope.attack.auxiliary import \
                create_ardis_poisoned_dataset, create_ardis_test_dataset
            if not os.path.exists(self.global_cfg.attack.edge_path):
                os.makedirs(self.global_cfg.attack.edge_path)
                poisoned_edgeset = create_ardis_poisoned_dataset(
                    data_path=self.global_cfg.attack.edge_path)

                ardis_test_dataset = create_ardis_test_dataset(
                    self.global_cfg.attack.edge_path)

                logger.info("Writing poison_data to: {}".format(
                    self.global_cfg.attack.edge_path))

                with open(
                        self.global_cfg.attack.edge_path +
                        "poisoned_edgeset_training", "wb") as saved_data_file:
                    torch.save(poisoned_edgeset, saved_data_file)

                with open(
                        self.global_cfg.attack.edge_path +
                        "ardis_test_dataset.pt", "wb") as ardis_data_file:
                    torch.save(ardis_test_dataset, ardis_data_file)
                logger.warning(
                    'please notice: downloading the poisoned dataset \
                    on cifar-10 from \
                        https://github.com/ksreenivasan/OOD_Federated_Learning'
                )

        if 'backdoor' in self.global_cfg.attack.attack_method:
            from federatedscope.attack.auxiliary import poisoning
            poisoning(datadict, self.global_cfg)
        return datadict


class ClientData(dict):
    """
    ``ClientData`` converts split data to ``DataLoader``.

    Args:
        loader: ``Dataloader`` class or data dict which have been built
        client_cfg: client-specific ``CfgNode``
        data: raw dataset, which will stay raw
        train: train dataset, which will be converted to ``Dataloader``
        val: valid dataset, which will be converted to ``Dataloader``
        test: test dataset, which will be converted to ``Dataloader``

    Note:
        Key ``{split}_data`` in ``ClientData`` is the raw dataset.
<<<<<<< HEAD
=======
        Key ``{split}`` in ``ClientData`` is the dataloader.
>>>>>>> 2cb55850
    """
    SPLIT_NAMES = ['train', 'val', 'test']

    def __init__(self, client_cfg, train=None, val=None, test=None, **kwargs):
        self.client_cfg = None
        self.train_data = train
        self.val_data = val
        self.test_data = test
        self.setup(client_cfg)
        if kwargs is not None:
            for key in kwargs:
                self[key] = kwargs[key]
        super(ClientData, self).__init__()

    def setup(self, new_client_cfg=None):
        """
        Set up ``DataLoader`` in ``ClientData`` with new configurations.

        Args:
            new_client_cfg: new client-specific CfgNode

        Returns:
            Bool: Status for indicating whether the client_cfg is updated
        """
        # if `batch_size` or `shuffle` change, re-instantiate DataLoader
        if self.client_cfg is not None:
            if dict(self.client_cfg.dataloader) == dict(
                    new_client_cfg.dataloader):
                return False

        self.client_cfg = new_client_cfg
<<<<<<< HEAD
        if self.train_data is not None:
            self['train'] = get_dataloader(self.train_data, self.client_cfg,
                                           'train')
        if self.val_data is not None:
            self['val'] = get_dataloader(self.val_data, self.client_cfg, 'val')
        if self.test_data is not None:
            self['test'] = get_dataloader(self.test_data, self.client_cfg,
                                          'test')
=======

        for split_data, split_name in zip(
            [self.train_data, self.val_data, self.test_data],
                self.SPLIT_NAMES):
            if split_data is not None:
                # csc_matrix does not have ``__len__`` attributes
                if isinstance(split_data, csc_matrix):
                    self[split_name] = get_dataloader(split_data,
                                                      self.client_cfg,
                                                      split_name)
                elif len(split_data) > 0:
                    self[split_name] = get_dataloader(split_data,
                                                      self.client_cfg,
                                                      split_name)

>>>>>>> 2cb55850
        return True<|MERGE_RESOLUTION|>--- conflicted
+++ resolved
@@ -149,10 +149,7 @@
 
     Note:
         Key ``{split}_data`` in ``ClientData`` is the raw dataset.
-<<<<<<< HEAD
-=======
         Key ``{split}`` in ``ClientData`` is the dataloader.
->>>>>>> 2cb55850
     """
     SPLIT_NAMES = ['train', 'val', 'test']
 
@@ -184,16 +181,6 @@
                 return False
 
         self.client_cfg = new_client_cfg
-<<<<<<< HEAD
-        if self.train_data is not None:
-            self['train'] = get_dataloader(self.train_data, self.client_cfg,
-                                           'train')
-        if self.val_data is not None:
-            self['val'] = get_dataloader(self.val_data, self.client_cfg, 'val')
-        if self.test_data is not None:
-            self['test'] = get_dataloader(self.test_data, self.client_cfg,
-                                          'test')
-=======
 
         for split_data, split_name in zip(
             [self.train_data, self.val_data, self.test_data],
@@ -209,5 +196,4 @@
                                                       self.client_cfg,
                                                       split_name)
 
->>>>>>> 2cb55850
         return True