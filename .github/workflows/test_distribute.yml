name: UnitTests for Distributed Mode

on:
  pull_request:
    types: [opened, synchronize, edited]

jobs:
  run:
    if: false == contains(github.event.pull_request.title, 'WIP')
    runs-on: ${{ matrix.os }}
    timeout-minutes: 20
    strategy:
      matrix:
        os: [ubuntu-latest]
        python-version: ['3.9']
        torch-version: ['1.10.1']
        torchvision-version: ['0.11.2']
        torchaudio-version: ['0.10.1']
    env:
      OS: ${{ matrix.os }}
      PYTHON: '3.9'
    steps:
    - uses: actions/checkout@master
    - name: Setup Python ${{ matrix.python-version }}
      uses: actions/setup-python@master
      with:
        python-version: ${{ matrix.python-version }}
    - name: Install PyTorch ${{ matrix.torch-version }}+cpu
      run: |
        pip install numpy typing-extensions dataclasses
        pip install torch==${{ matrix.torch-version}}+cpu torchvision==${{matrix.torchvision-version}}+cpu torchaudio==${{matrix.torchaudio-version}}+cpu -f https://download.pytorch.org/whl/torch_stable.html
    - name: Install FS
      run: |
        pip install -e .[test]
    - name: Test Distributed (LR on toy with a unified files)
      run: |
        python scripts/distributed_scripts/gen_data.py
<<<<<<< HEAD
        python federatedscope/main.py --cfg scripts/distributed_scripts/distributed_configs/distributed_server.yaml distribute.grpc_compression gzip &
=======
        python federatedscope/main.py --cfg scripts/distributed_scripts/distributed_configs/distributed_server_no_data.yaml &
>>>>>>> 5ab598fa
        sleep 2
        python federatedscope/main.py --cfg scripts/distributed_scripts/distributed_configs/distributed_client_1.yaml distribute.grpc_compression gzip &
        sleep 2
        python federatedscope/main.py --cfg scripts/distributed_scripts/distributed_configs/distributed_client_2.yaml distribute.grpc_compression gzip &
        sleep 2
<<<<<<< HEAD
        python federatedscope/main.py --cfg scripts/distributed_scripts/distributed_configs/distributed_client_3.yaml distribute.grpc_compression gzip
        [ $? -eq 1 ] && exit 1 || echo "Passed"
=======
        python federatedscope/main.py --cfg scripts/distributed_scripts/distributed_configs/distributed_client_3.yaml
        [ $? -eq 1 ] && exit 1 || echo "Passed"
    - name: Test Distributed (LR on toy with multiple files)
      run: |
        python federatedscope/main.py --cfg scripts/distributed_scripts/distributed_configs/distributed_server.yaml data.file_path 'toy_data/server_data' distribute.data_idx -1 &
        sleep 2
        python federatedscope/main.py --cfg scripts/distributed_scripts/distributed_configs/distributed_client_1.yaml data.file_path 'toy_data/client_1_data' distribute.data_idx -1 &
        sleep 2
        python federatedscope/main.py --cfg scripts/distributed_scripts/distributed_configs/distributed_client_2.yaml data.file_path 'toy_data/client_2_data' distribute.data_idx -1 &
        sleep 2
        python federatedscope/main.py --cfg scripts/distributed_scripts/distributed_configs/distributed_client_3.yaml data.file_path 'toy_data/client_3_data' distribute.data_idx -1
>>>>>>> 5ab598fa
<|MERGE_RESOLUTION|>--- conflicted
+++ resolved
@@ -35,21 +35,13 @@
     - name: Test Distributed (LR on toy with a unified files)
       run: |
         python scripts/distributed_scripts/gen_data.py
-<<<<<<< HEAD
-        python federatedscope/main.py --cfg scripts/distributed_scripts/distributed_configs/distributed_server.yaml distribute.grpc_compression gzip &
-=======
-        python federatedscope/main.py --cfg scripts/distributed_scripts/distributed_configs/distributed_server_no_data.yaml &
->>>>>>> 5ab598fa
+        python federatedscope/main.py --cfg scripts/distributed_scripts/distributed_configs/distributed_server_no_data.yaml distribute.grpc_compression gzip &
         sleep 2
         python federatedscope/main.py --cfg scripts/distributed_scripts/distributed_configs/distributed_client_1.yaml distribute.grpc_compression gzip &
         sleep 2
         python federatedscope/main.py --cfg scripts/distributed_scripts/distributed_configs/distributed_client_2.yaml distribute.grpc_compression gzip &
         sleep 2
-<<<<<<< HEAD
         python federatedscope/main.py --cfg scripts/distributed_scripts/distributed_configs/distributed_client_3.yaml distribute.grpc_compression gzip
-        [ $? -eq 1 ] && exit 1 || echo "Passed"
-=======
-        python federatedscope/main.py --cfg scripts/distributed_scripts/distributed_configs/distributed_client_3.yaml
         [ $? -eq 1 ] && exit 1 || echo "Passed"
     - name: Test Distributed (LR on toy with multiple files)
       run: |
@@ -59,5 +51,4 @@
         sleep 2
         python federatedscope/main.py --cfg scripts/distributed_scripts/distributed_configs/distributed_client_2.yaml data.file_path 'toy_data/client_2_data' distribute.data_idx -1 &
         sleep 2
-        python federatedscope/main.py --cfg scripts/distributed_scripts/distributed_configs/distributed_client_3.yaml data.file_path 'toy_data/client_3_data' distribute.data_idx -1
->>>>>>> 5ab598fa
+        python federatedscope/main.py --cfg scripts/distributed_scripts/distributed_configs/distributed_client_3.yaml data.file_path 'toy_data/client_3_data' distribute.data_idx -1