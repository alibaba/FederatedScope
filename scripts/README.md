--- conflicted
+++ resolved
@@ -2,47 +2,13 @@
 We provide some scripts for reproducing existing algorithms with FederatedScope, which are constantly being updated.
 We greatly appreciate any [contribution](https://federatedscope.io/docs/contributor/) to FederatedScope!
 
-- [Federated Optimization Algorithms](#fed-optimization)
 - [Distribute Mode](#distribute-mode)
 - [Asynchronous Training Strategy](#asynchronous-training-strategy)
+- [Federated Optimization Algorithms](#fed-optimization)
 - [Graph Federated Learning](#graph-federated-learning)
-<<<<<<< HEAD
-- [Attacks in Federated Learning](#attacks-in-FL)
-- [Differential Privacy in Federated Learning](#dp-in-FL)
-- [Matrix Factorization in Federated Learning](#mf-in-FL)
-
-### Federated Optimization Algorithm
-Users can replace the fedavg algorithm by other federated optimization algorithms.
-In the following we provide some running scripts for FedOpt[1] and FedProx[2] on different dataset.
-
-#### FedOpt
-Run fedopt on different dataset via
-```bash
-# on femnist
-bash optimization_exp_scripts/fedopt_exp_scripts/run_fedopt_femnist.sh
-# on synthetic
-bash optimization_exp_scripts/fedopt_exp_scripts/run_fedopt_lr.sh
-# on shakespeare
-bash optimization_exp_scripts/fedopt_exp_scripts/run_fedopt_shakespeare.sh
-```
-
-#### FedProx
-Run fedprox on different dataset via
-```bash
-# on femnist
-bash optimization_exp_scripts/fedprox_exp_scripts/run_fedprox_femnist.sh
-# on lr
-bash optimization_exp_scripts/fedprox_exp_scripts/run_fedprox_lr.sh
-# on shakespeare
-bash optimization_exp_scripts/fedprox_exp_scripts/run_fedprox_shakespeare.sh
-```
-
-[1] Asad M, Moustafa A, Ito T. "FedOpt: Towards communication efficiency and privacy preservation in federated learning". Applied Sciences, 2020, 10(8): 2864.
-
-[2] Anit Kumar Sahu, Tian Li, Maziar Sanjabi, Manzil Zaheer, Ameet Talwalkar, Virginia Smith. "On the Convergence of Federated Optimization in Heterogeneous Networks." ArXiv abs/1812.06127 (2018).
-=======
 - [Attacks in Federated Learning](#attacks-in-federated-learning)
->>>>>>> ccbffbf0
+- [Differential Privacy in Federated Learning](#differential-privacy-in-federated-learning)
+- [Matrix Factorization in Federated Learning](#matrix-factorization-in-federated-learning)
 
 ### Distribute Mode
 Users can train an LR on generated toy data with distribute mode via:
@@ -94,6 +60,38 @@
 
 Note that users can manually download [cifar-10](https://www.cs.toronto.edu/~kriz/cifar.html) dataset and put it to `FederatedScope/data` if the automatic download process failed. And for `resource_info_file`, we take the [client_device_capacity](https://github.com/SymbioticLab/FedScale/blob/master/benchmark/dataset/data/device_info/client_device_capacity) provided by [1] as an example.
 
+### Federated Optimization Algorithm
+Users can replace the fedavg algorithm by other federated optimization algorithms.
+In the following we provide some running scripts for FedOpt[1] and FedProx[2] on different dataset.
+
+#### FedOpt
+Run fedopt on different dataset via
+```bash
+# on femnist
+bash optimization_exp_scripts/fedopt_exp_scripts/run_fedopt_femnist.sh
+# on synthetic
+bash optimization_exp_scripts/fedopt_exp_scripts/run_fedopt_lr.sh
+# on shakespeare
+bash optimization_exp_scripts/fedopt_exp_scripts/run_fedopt_shakespeare.sh
+```
+
+#### FedProx
+Run fedprox on different dataset via
+```bash
+# on femnist
+bash optimization_exp_scripts/fedprox_exp_scripts/run_fedprox_femnist.sh
+# on lr
+bash optimization_exp_scripts/fedprox_exp_scripts/run_fedprox_lr.sh
+# on shakespeare
+bash optimization_exp_scripts/fedprox_exp_scripts/run_fedprox_shakespeare.sh
+```
+
+#### References:
+[1] Asad M, Moustafa A, Ito T. "FedOpt: Towards communication efficiency and privacy preservation in federated learning". Applied Sciences, 2020, 10(8): 2864.
+
+[2] Anit Kumar Sahu, Tian Li, Maziar Sanjabi, Manzil Zaheer, Ameet Talwalkar, Virginia Smith. "On the Convergence of Federated Optimization in Heterogeneous Networks." ArXiv abs/1812.06127 (2018).
+
+
 ### Graph Federated Learning
 Please refer to [gfl](https://github.com/alibaba/FederatedScope/tree/master/federatedscope/gfl) for more details.
 
@@ -132,7 +130,18 @@
 python federatedscope/main.py --cfg scripts/attack_exp_scripts/backdoor_attack/backdoor_badnet_fedavg_convnet2_on_femnist.yaml
 ```
 
-<<<<<<< HEAD
+### References:  
+[1] Lai F, Dai Y, Singapuram S, et al. "FedScale: Benchmarking model and system performance of federated learning at scale." International Conference on Machine Learning. PMLR, 2022: 11814-11827.
+
+[2] Nasr, Milad, R. Shokri and Amir Houmansadr. "Comprehensive Privacy Analysis of Deep Learning: Stand-alone and Federated Learning under Passive and Active White-box Inference Attacks." ArXiv abs/1812.00910 (2018).
+
+[3] Hitaj, Briland, Giuseppe Ateniese, and Fernando Perez-Cruz. "Deep models under the GAN: information leakage from collaborative deep learning." Proceedings of the 2017 ACM SIGSAC conference on computer and communications security.
+
+[4] Zhu, Ligeng, Zhijian Liu, and Song Han. "Deep leakage from gradients." Advances in Neural Information Processing Systems 32 (2019).
+
+[5] Tianyu Gu, Kang Liu, Brendan Dolan-Gavitt, and Siddharth Garg. 2019. "BadNets: Evaluating Backdooring Attacks on Deep Neural Networks." IEEE Access 7 (2019), 47230-47244.
+
+
 ### Differential Privacy in Federated Learning
 
 Users can train models with protection of differential privacy. 
@@ -168,17 +177,5 @@
 # vfl
 bash mf_exp_scripts/run_movielens1m_vflsgdmf_standalone.sh
 ```
-
-[1] Zitao Li, Bolin Ding, Ce Zhang, Ninghui Li, Jingren Zhou. "Federated Matrix Factorization with Privacy Guarantee." Proceedings of the VLDB Endowment, 15(4): 900-913 (2021).
-=======
-### References:  
-[1] Lai F, Dai Y, Singapuram S, et al. "FedScale: Benchmarking model and system performance of federated learning at scale." International Conference on Machine Learning. PMLR, 2022: 11814-11827.
-
-[2] Nasr, Milad, R. Shokri and Amir Houmansadr. "Comprehensive Privacy Analysis of Deep Learning: Stand-alone and Federated Learning under Passive and Active White-box Inference Attacks." ArXiv abs/1812.00910 (2018).
-
-[3] Hitaj, Briland, Giuseppe Ateniese, and Fernando Perez-Cruz. "Deep models under the GAN: information leakage from collaborative deep learning." Proceedings of the 2017 ACM SIGSAC conference on computer and communications security.
-
-[4] Zhu, Ligeng, Zhijian Liu, and Song Han. "Deep leakage from gradients." Advances in Neural Information Processing Systems 32 (2019).
-
-[5] Tianyu Gu, Kang Liu, Brendan Dolan-Gavitt, and Siddharth Garg. 2019. "BadNets: Evaluating Backdooring Attacks on Deep Neural Networks." IEEE Access 7 (2019), 47230-47244.
->>>>>>> ccbffbf0
+#### References:
+[1] Zitao Li, Bolin Ding, Ce Zhang, Ninghui Li, Jingren Zhou. "Federated Matrix Factorization with Privacy Guarantee." Proceedings of the VLDB Endowment, 15(4): 900-913 (2021).