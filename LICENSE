--- conflicted
+++ resolved
@@ -641,9 +641,6 @@
 AUTHORS OR COPYRIGHT HOLDERS BE LIABLE FOR ANY CLAIM, DAMAGES OR OTHER
 LIABILITY, WHETHER IN AN ACTION OF CONTRACT, TORT OR OTHERWISE, ARISING FROM,
 OUT OF OR IN CONNECTION WITH THE SOFTWARE OR THE USE OR OTHER DEALINGS IN THE
-<<<<<<< HEAD
-SOFTWARE.
-=======
 SOFTWARE.
 
 ---------------------------------------------------------------------------------
@@ -663,5 +660,4 @@
 distributed under the License is distributed on an "AS IS" BASIS,
 WITHOUT WARRANTIES OR CONDITIONS OF ANY KIND, either express or implied.
 See the License for the specific language governing permissions and
-limitations under the License.
->>>>>>> fa6e1a52
+limitations under the License.